[package]
name = "relay-substrate-client"
version = "0.1.0"
authors.workspace = true
edition.workspace = true
license = "GPL-3.0-or-later WITH Classpath-exception-2.0"
repository.workspace = true
publish = false

[lints]
workspace = true

[dependencies]
<<<<<<< HEAD
async-std = { version = "1.9.0", features = ["attributes"] }
async-trait = "0.1.79"
codec = { package = "parity-scale-codec", version = "3.6.12" }
futures = "0.3.30"
jsonrpsee = { version = "0.23.1", features = ["macros", "ws-client"] }
log = { workspace = true }
num-traits = "0.2"
rand = "0.8.5"
serde_json = { workspace = true }
scale-info = { version = "2.11.1", features = ["derive"] }
tokio = { version = "1.37", features = ["rt-multi-thread"] }
=======
async-std = { features = ["attributes"], workspace = true }
async-trait = { workspace = true }
codec = { workspace = true, default-features = true }
futures = { workspace = true }
jsonrpsee = { features = ["macros", "ws-client"], workspace = true }
log = { workspace = true }
num-traits = { workspace = true, default-features = true }
rand = { workspace = true, default-features = true }
serde_json = { workspace = true }
scale-info = { features = ["derive"], workspace = true, default-features = true }
tokio = { features = ["rt-multi-thread"], workspace = true, default-features = true }
>>>>>>> 7a2592e8
thiserror = { workspace = true }
quick_cache = { workspace = true }

# Bridge dependencies

bp-header-chain = { workspace = true, default-features = true }
bp-messages = { workspace = true, default-features = true }
bp-polkadot-core = { workspace = true, default-features = true }
bp-runtime = { workspace = true, default-features = true }
pallet-bridge-messages = { workspace = true, default-features = true }
finality-relay = { workspace = true }
relay-utils = { workspace = true }

# Substrate Dependencies

frame-support = { workspace = true, default-features = true }
frame-system = { workspace = true, default-features = true }
pallet-balances = { workspace = true, default-features = true }
pallet-transaction-payment = { workspace = true, default-features = true }
pallet-transaction-payment-rpc-runtime-api = { workspace = true, default-features = true }
pallet-utility = { workspace = true, default-features = true }
sc-chain-spec = { workspace = true, default-features = true }
sc-rpc-api = { workspace = true, default-features = true }
sc-transaction-pool-api = { workspace = true, default-features = true }
sp-consensus-grandpa = { workspace = true, default-features = true }
sp-core = { workspace = true, default-features = true }
sp-rpc = { workspace = true, default-features = true }
sp-runtime = { workspace = true, default-features = true }
sp-std = { workspace = true, default-features = true }
sp-trie = { workspace = true, default-features = true }
sp-version = { workspace = true, default-features = true }

# Polkadot Dependencies

xcm = { workspace = true, default-features = true }

[features]
default = []
test-helpers = []<|MERGE_RESOLUTION|>--- conflicted
+++ resolved
@@ -11,19 +11,6 @@
 workspace = true
 
 [dependencies]
-<<<<<<< HEAD
-async-std = { version = "1.9.0", features = ["attributes"] }
-async-trait = "0.1.79"
-codec = { package = "parity-scale-codec", version = "3.6.12" }
-futures = "0.3.30"
-jsonrpsee = { version = "0.23.1", features = ["macros", "ws-client"] }
-log = { workspace = true }
-num-traits = "0.2"
-rand = "0.8.5"
-serde_json = { workspace = true }
-scale-info = { version = "2.11.1", features = ["derive"] }
-tokio = { version = "1.37", features = ["rt-multi-thread"] }
-=======
 async-std = { features = ["attributes"], workspace = true }
 async-trait = { workspace = true }
 codec = { workspace = true, default-features = true }
@@ -35,7 +22,6 @@
 serde_json = { workspace = true }
 scale-info = { features = ["derive"], workspace = true, default-features = true }
 tokio = { features = ["rt-multi-thread"], workspace = true, default-features = true }
->>>>>>> 7a2592e8
 thiserror = { workspace = true }
 quick_cache = { workspace = true }
 
