--- conflicted
+++ resolved
@@ -122,13 +122,7 @@
     - 'curl --header "PRIVATE-TOKEN: $FL_CI_GROUP_TOKEN" -o forklift  -L "${CI_API_V4_URL}/projects/676/packages/generic/forklift/${FL_FORKLIFT_VERSION}/forklift_${FL_FORKLIFT_VERSION}_linux_amd64"'
     - chmod +x forklift
     - mkdir ~/.forklift
-<<<<<<< HEAD
-    - cp $FL_FORKLIFT_CONFIG ~/.forklift/config.toml
-    - shopt -s expand_aliases
-    - export PATH=$PATH:$(pwd)
-=======
     - cp .forklift/config.toml ~/.forklift/config.toml
->>>>>>> 59d7e037
     - >
       if [ "$FORKLIFT_BYPASS" != "true" ]; then
         echo "FORKLIFT_BYPASS not set, creating alias cargo='forklift cargo'"; 
