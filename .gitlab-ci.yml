# polkadot-sdk | CI definitions (via GitLab CI)
#
# FYI: Pipelines can be triggered manually through the web UI (if you have enough permissions)
#
# Currently, entire CI instructions are split into different subfiles. Each CI stage has a corresponding
# file which can be found here: .gitlab/pipeline/<stage_name>.yml

stages:
  - check
  - test
  - build
  - publish
  - short-benchmarks
  - zombienet
  - deploy
  - notify

workflow:
  rules:
    - if: $CI_COMMIT_TAG
    - if: $CI_COMMIT_BRANCH

variables:
  CI_IMAGE: !reference [.ci-unified, variables, CI_IMAGE]
  # BUILDAH_IMAGE is defined in group variables
  BUILDAH_COMMAND: "buildah --storage-driver overlay2"
  RELENG_SCRIPTS_BRANCH: "master"
  RUSTY_CACHIER_SINGLE_BRANCH: master
  RUSTY_CACHIER_DONT_OPERATE_ON_MAIN_BRANCH: "true"
  RUSTY_CACHIER_COMPRESSION_METHOD: zstd
  NEXTEST_FAILURE_OUTPUT: immediate-final
  NEXTEST_SUCCESS_OUTPUT: final
  DOCKER_IMAGES_VERSION: "${CI_COMMIT_REF_NAME}-${CI_COMMIT_SHORT_SHA}"

default:
  retry:
    max: 2
    when:
      - runner_system_failure
      - unknown_failure
      - api_failure
  cache: {}
  interruptible: true

.collect-artifacts:
  artifacts:
    name: "${CI_JOB_NAME}_${CI_COMMIT_REF_NAME}"
    when: on_success
    expire_in: 1 days
    paths:
      - artifacts/

.collect-artifacts-short:
  artifacts:
    name: "${CI_JOB_NAME}_${CI_COMMIT_REF_NAME}"
    when: on_failure
    expire_in: 3 hours
    paths:
      - artifacts/

.prepare-env:
  before_script:
    # $WASM_BUILD_WORKSPACE_HINT enables wasm-builder to find the Cargo.lock from within generated
    # packages
    - export WASM_BUILD_WORKSPACE_HINT="$PWD"
    # ensure that RUSTFLAGS are set correctly
    - echo $RUSTFLAGS

.common-before-script:
  before_script:
    - !reference [.job-switcher, before_script]
    - !reference [.pipeline-stopper-vars, script]

.job-switcher:
  before_script:
    - if echo "$CI_DISABLED_JOBS" | grep -xF "$CI_JOB_NAME"; then echo "The job has been cancelled in CI settings"; exit 0; fi

.kubernetes-env:
  image: "${CI_IMAGE}"
  before_script:
    - !reference [.common-before-script, before_script]
    - !reference [.prepare-env, before_script]
  tags:
    - kubernetes-parity-build

.rust-info-script:
  script:
    - rustup show
    - cargo --version
    - rustup +nightly show
    - cargo +nightly --version

# collecting vars for pipeline stopper
# they will be used if the job fails
.pipeline-stopper-vars:
  script:
    - echo "Collecting env variables for the cancel-pipeline job"
    - echo "FAILED_JOB_URL=${CI_JOB_URL}" > pipeline-stopper.env
    - echo "FAILED_JOB_NAME=${CI_JOB_NAME}" >> pipeline-stopper.env
    - echo "PR_NUM=${CI_COMMIT_REF_NAME}" >> pipeline-stopper.env

.pipeline-stopper-artifacts:
  artifacts:
    reports:
      dotenv: pipeline-stopper.env

.docker-env:
  image: "${CI_IMAGE}"
  variables:
    FL_FORKLIFT_VERSION: !reference [.forklift, variables, FL_FORKLIFT_VERSION]
  before_script:
    - !reference [.common-before-script, before_script]
    - !reference [.prepare-env, before_script]
    - !reference [.rust-info-script, script]
    - !reference [.forklift-cache, before_script]
  tags:
    - linux-docker

#
.forklift-cache:
  before_script:
    - 'curl --header "PRIVATE-TOKEN: $FL_CI_GROUP_TOKEN" -o forklift  -L "${CI_API_V4_URL}/projects/676/packages/generic/forklift/${FL_FORKLIFT_VERSION_ALT}/forklift_${FL_FORKLIFT_VERSION_ALT}_linux_amd64"'
    - chmod +x forklift
    - mkdir ~/.forklift
<<<<<<< HEAD
    - cp $FL_FORKLIFT_CONFIG_ALT ~/.forklift/config.toml
=======
    - cp $FL_FORKLIFT_CONFIG ~/.forklift/config.toml
    - shopt -s expand_aliases
>>>>>>> b79bf4fb
    - export PATH=$PATH:$(pwd)
    - |
      if [ "$FORKLIFT_BYPASS_ALT" != "true" ]; then
      echo "FORKLIFT_BYPASS not set, creating function cargo() { forklift cargo "$@"; }"
      function cargo() { forklift cargo "$@"; }
      fi
    #
<<<<<<< HEAD
    - echo "FL_FORKLIFT_VERSION_ALT ${FL_FORKLIFT_VERSION_ALT}"
    - echo "FORKLIFT_PACKAGE_SUFFIX $FORKLIFT_PACKAGE_SUFFIX"  
=======
    - echo "FL_FORKLIFT_VERSION ${FL_FORKLIFT_VERSION}"
>>>>>>> b79bf4fb

.common-refs:
  rules:
    - if: $CI_PIPELINE_SOURCE == "web"
    - if: $CI_PIPELINE_SOURCE == "schedule"
    - if: $CI_COMMIT_REF_NAME == "master"
    - if: $CI_COMMIT_REF_NAME =~ /^[0-9]+$/ # PRs
    - if: $CI_COMMIT_REF_NAME =~ /^gh-readonly-queue.*$/ # merge queues
    - if: $CI_COMMIT_REF_NAME =~ /^v[0-9]+\.[0-9]+.*$/ # i.e. v1.0, v2.1rc1

.test-pr-refs:
  rules:
    - if: $CI_COMMIT_REF_NAME =~ /^[0-9]+$/ # PRs
    - if: $CI_COMMIT_REF_NAME =~ /^gh-readonly-queue.*$/ # merge queues

# handle the specific case where benches could store incorrect bench data because of the downstream staging runs
# exclude cargo-check-benches from such runs
.test-refs-check-benches:
  rules:
    - if: $CI_COMMIT_REF_NAME == "master" && $CI_PIPELINE_SOURCE == "pipeline"  && $CI_IMAGE =~ /staging$/
      when: never
    - if: $CI_PIPELINE_SOURCE == "web"
    - if: $CI_PIPELINE_SOURCE == "schedule"
    - if: $CI_COMMIT_REF_NAME == "master"
    - if: $CI_COMMIT_REF_NAME =~ /^[0-9]+$/ # PRs
    - if: $CI_COMMIT_REF_NAME =~ /^gh-readonly-queue.*$/ # merge queues
    - if: $CI_COMMIT_REF_NAME =~ /^v[0-9]+\.[0-9]+.*$/ # i.e. v1.0, v2.1rc1

.test-refs-no-trigger:
  rules:
    - if: $CI_PIPELINE_SOURCE == "pipeline"
      when: never
    - if: $CI_PIPELINE_SOURCE == "web"
    - if: $CI_PIPELINE_SOURCE == "schedule"
    - if: $CI_COMMIT_REF_NAME == "master"
    - if: $CI_COMMIT_REF_NAME =~ /^[0-9]+$/ # PRs
    - if: $CI_COMMIT_REF_NAME =~ /^gh-readonly-queue.*$/ # merge queues
    - if: $CI_COMMIT_REF_NAME =~ /^v[0-9]+\.[0-9]+.*$/ # i.e. v1.0, v2.1rc1
    - if: $CI_COMMIT_REF_NAME =~ /^ci-release-.*$/

.test-refs-no-trigger-prs-only:
  rules:
    - if: $CI_PIPELINE_SOURCE == "pipeline"
      when: never
    - if: $CI_PIPELINE_SOURCE == "web"
    - if: $CI_PIPELINE_SOURCE == "schedule"
    - if: $CI_COMMIT_REF_NAME =~ /^[0-9]+$/ # PRs
    - if: $CI_COMMIT_REF_NAME =~ /^gh-readonly-queue.*$/ # merge queues

.publish-refs:
  rules:
    - if: $CI_PIPELINE_SOURCE == "pipeline"
      when: never
    - if: $CI_PIPELINE_SOURCE == "web"
    - if: $CI_PIPELINE_SOURCE == "schedule"
    - if: $CI_COMMIT_REF_NAME == "master"
    - if: $CI_COMMIT_REF_NAME =~ /^v[0-9]+\.[0-9]+.*$/ # i.e. v1.0, v2.1rc1

.build-refs:
  # publish-refs + PRs
  rules:
    - if: $CI_PIPELINE_SOURCE == "pipeline"
      when: never
    - if: $CI_PIPELINE_SOURCE == "web"
    - if: $CI_PIPELINE_SOURCE == "schedule"
    - if: $CI_COMMIT_REF_NAME == "master"
    - if: $CI_COMMIT_REF_NAME =~ /^v[0-9]+\.[0-9]+.*$/ # i.e. v1.0, v2.1rc1
    - if: $CI_COMMIT_REF_NAME =~ /^[0-9]+$/ # PRs
    - if: $CI_COMMIT_REF_NAME =~ /^gh-readonly-queue.*$/ # merge queues

include:
  # check jobs
  - .gitlab/pipeline/check.yml
  # test jobs
  - .gitlab/pipeline/test.yml
  # build jobs
  - .gitlab/pipeline/build.yml
  # ci image
  - project: parity/infrastructure/ci_cd/shared
    ref: main
    file: /common/ci-unified.yml
  - project: parity/infrastructure/ci_cd/shared
    ref: main
    file: /common/forklift.yml
# This job cancels the whole pipeline if any of provided jobs fail.
# In a DAG, every jobs chain is executed independently of others. The `fail_fast` principle suggests
# to fail the pipeline as soon as possible to shorten the feedback loop.
.cancel-pipeline-template:
  stage: .post
  rules:
    - if: $CI_COMMIT_REF_NAME =~ /^[0-9]+$/ # PRs
      when: on_failure
  variables:
    PROJECT_ID: "${CI_PROJECT_ID}"
    PROJECT_NAME: "${CI_PROJECT_NAME}"
    PIPELINE_ID: "${CI_PIPELINE_ID}"
    FAILED_JOB_URL: "${FAILED_JOB_URL}"
    FAILED_JOB_NAME: "${FAILED_JOB_NAME}"
    PR_NUM: "${PR_NUM}"
  trigger:
    project: "parity/infrastructure/ci_cd/pipeline-stopper"

remove-cancel-pipeline-message:
  stage: .post
  rules:
    - if: $CI_COMMIT_REF_NAME =~ /^[0-9]+$/ # PRs
  variables:
    PROJECT_ID: "${CI_PROJECT_ID}"
    PROJECT_NAME: "${CI_PROJECT_NAME}"
    PIPELINE_ID: "${CI_PIPELINE_ID}"
    FAILED_JOB_URL: "https://gitlab.com"
    FAILED_JOB_NAME: "nope"
    PR_NUM: "${CI_COMMIT_REF_NAME}"
  trigger:
    project: "parity/infrastructure/ci_cd/pipeline-stopper"
# need to copy jobs this way because otherwise gitlab will wait
# for all 3 jobs to finish instead of cancelling if one fails
cancel-pipeline-test-linux-stable1:
  extends: .cancel-pipeline-template
  needs:
    - job: "test-linux-stable 1/3"

cancel-pipeline-test-linux-stable2:
  extends: .cancel-pipeline-template
  needs:
    - job: "test-linux-stable 2/3"

cancel-pipeline-test-linux-stable3:
  extends: .cancel-pipeline-template
  needs:
    - job: "test-linux-stable 3/3"

cancel-pipeline-cargo-check-benches1:
  extends: .cancel-pipeline-template
  needs:
    - job: "cargo-check-benches 1/2"

cancel-pipeline-cargo-check-benches2:
  extends: .cancel-pipeline-template
  needs:
    - job: "cargo-check-benches 2/2"

cancel-pipeline-test-linux-stable-int:
  extends: .cancel-pipeline-template
  needs:
    - job: test-linux-stable-int

cancel-pipeline-cargo-check-each-crate-1:
  extends: .cancel-pipeline-template
  needs:
    - job: "cargo-check-each-crate 1/6"

cancel-pipeline-cargo-check-each-crate-2:
  extends: .cancel-pipeline-template
  needs:
    - job: "cargo-check-each-crate 2/6"

cancel-pipeline-cargo-check-each-crate-3:
  extends: .cancel-pipeline-template
  needs:
    - job: "cargo-check-each-crate 3/6"

cancel-pipeline-cargo-check-each-crate-4:
  extends: .cancel-pipeline-template
  needs:
    - job: "cargo-check-each-crate 4/6"

cancel-pipeline-cargo-check-each-crate-5:
  extends: .cancel-pipeline-template
  needs:
    - job: "cargo-check-each-crate 5/6"

cancel-pipeline-cargo-check-each-crate-6:
  extends: .cancel-pipeline-template
  needs:
    - job: "cargo-check-each-crate 6/6"

cancel-pipeline-cargo-check-each-crate-macos:
  extends: .cancel-pipeline-template
  needs:
    - job: cargo-check-each-crate-macos

cancel-pipeline-check-tracing:
  extends: .cancel-pipeline-template
  needs:
    - job: check-tracing

cancel-pipeline-cargo-clippy:
  extends: .cancel-pipeline-template
  needs:
    - job: cargo-clippy

cancel-pipeline-build-linux-stable:
  extends: .cancel-pipeline-template
  needs:
    - job: build-linux-stable

cancel-pipeline-build-linux-stable-cumulus:
  extends: .cancel-pipeline-template
  needs:
    - job: build-linux-stable-cumulus

cancel-pipeline-build-linux-substrate:
  extends: .cancel-pipeline-template
  needs:
    - job: build-linux-substrate

cancel-pipeline-test-node-metrics:
  extends: .cancel-pipeline-template
  needs:
    - job: test-node-metrics

cancel-pipeline-test-frame-ui:
  extends: .cancel-pipeline-template
  needs:
    - job: test-frame-ui

cancel-pipeline-quick-benchmarks:
  extends: .cancel-pipeline-template
  needs:
    - job: quick-benchmarks

cancel-pipeline-check-try-runtime:
  extends: .cancel-pipeline-template
  needs:
    - job: check-try-runtime

cancel-pipeline-test-frame-examples-compile-to-wasm:
  extends: .cancel-pipeline-template
  needs:
    - job: test-frame-examples-compile-to-wasm

cancel-pipeline-build-short-benchmark:
  extends: .cancel-pipeline-template
  needs:
    - job: build-short-benchmark

cancel-pipeline-check-runtime-migration-rococo:
  extends: .cancel-pipeline-template
  needs:
    - job: check-runtime-migration-rococo

cancel-pipeline-check-runtime-migration-westend:
  extends: .cancel-pipeline-template
  needs:
    - job: check-runtime-migration-westend<|MERGE_RESOLUTION|>--- conflicted
+++ resolved
@@ -122,12 +122,7 @@
     - 'curl --header "PRIVATE-TOKEN: $FL_CI_GROUP_TOKEN" -o forklift  -L "${CI_API_V4_URL}/projects/676/packages/generic/forklift/${FL_FORKLIFT_VERSION_ALT}/forklift_${FL_FORKLIFT_VERSION_ALT}_linux_amd64"'
     - chmod +x forklift
     - mkdir ~/.forklift
-<<<<<<< HEAD
     - cp $FL_FORKLIFT_CONFIG_ALT ~/.forklift/config.toml
-=======
-    - cp $FL_FORKLIFT_CONFIG ~/.forklift/config.toml
-    - shopt -s expand_aliases
->>>>>>> b79bf4fb
     - export PATH=$PATH:$(pwd)
     - |
       if [ "$FORKLIFT_BYPASS_ALT" != "true" ]; then
@@ -135,12 +130,8 @@
       function cargo() { forklift cargo "$@"; }
       fi
     #
-<<<<<<< HEAD
     - echo "FL_FORKLIFT_VERSION_ALT ${FL_FORKLIFT_VERSION_ALT}"
-    - echo "FORKLIFT_PACKAGE_SUFFIX $FORKLIFT_PACKAGE_SUFFIX"  
-=======
-    - echo "FL_FORKLIFT_VERSION ${FL_FORKLIFT_VERSION}"
->>>>>>> b79bf4fb
+
 
 .common-refs:
   rules:
