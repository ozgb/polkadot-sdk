--- conflicted
+++ resolved
@@ -16,22 +16,14 @@
 targets = ["x86_64-unknown-linux-gnu"]
 
 [dependencies]
-<<<<<<< HEAD
 jsonrpsee = { version = "0.21", features = ["server"] }
-=======
-jsonrpsee = { version = "0.20.3", features = ["server"] }
->>>>>>> a817d310
 log = "0.4.17"
 serde_json = "1.0.111"
 tokio = { version = "1.22.0", features = ["parking_lot"] }
 prometheus-endpoint = { package = "substrate-prometheus-endpoint", path = "../../utils/prometheus" }
 tower-http = { version = "0.4.0", features = ["cors"] }
 tower = { version = "0.4.13", features = ["util"] }
-<<<<<<< HEAD
 http = "0.2.8"
 hyper = "0.14.27"
 futures = "0.3.29"
-pin-project = "1.1.3"
-=======
-http = "0.2.8"
->>>>>>> a817d310
+pin-project = "1.1.3"