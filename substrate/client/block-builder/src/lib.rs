// This file is part of Substrate.

// Copyright (C) Parity Technologies (UK) Ltd.
// SPDX-License-Identifier: GPL-3.0-or-later WITH Classpath-exception-2.0

// This program is free software: you can redistribute it and/or modify
// it under the terms of the GNU General Public License as published by
// the Free Software Foundation, either version 3 of the License, or
// (at your option) any later version.

// This program is distributed in the hope that it will be useful,
// but WITHOUT ANY WARRANTY; without even the implied warranty of
// MERCHANTABILITY or FITNESS FOR A PARTICULAR PURPOSE. See the
// GNU General Public License for more details.

// You should have received a copy of the GNU General Public License
// along with this program. If not, see <https://www.gnu.org/licenses/>.

//! Substrate block builder
//!
//! This crate provides the [`BlockBuilder`] utility and the corresponding runtime api
//! [`BlockBuilder`](sp_block_builder::BlockBuilder).
//!
//! The block builder utility is used in the node as an abstraction over the runtime api to
//! initialize a block, to push extrinsics and to finalize a block.

#![warn(missing_docs)]

use std::marker::PhantomData;

use codec::Encode;

use sp_api::{
<<<<<<< HEAD
	ApiExt, ApiRef, CallApiAt, Core, DisableProofRecorder, EnableProofRecorder, RuntimeInstance,
	StorageChanges, StorageProof, TransactionOutcome,
=======
	ApiExt, ApiRef, CallApiAt, Core, ProvideRuntimeApi, StorageChanges, StorageProof,
	TransactionOutcome,
>>>>>>> e195bfb6
};
use sp_blockchain::{ApplyExtrinsicFailed, Error, HeaderBackend};
use sp_core::traits::CallContext;
use sp_runtime::{
	legacy,
	traits::{Block as BlockT, Hash, HashingFor, Header as HeaderT, NumberFor, One},
	Digest,
};
use std::marker::PhantomData;

pub use sp_block_builder::BlockBuilder as BlockBuilderApi;

/// A builder for creating an instance of [`BlockBuilder`].
pub struct BlockBuilderBuilder<'a, B, C> {
	call_api_at: &'a C,
	_phantom: PhantomData<B>,
}

impl<'a, B, C> BlockBuilderBuilder<'a, B, C>
where
	B: BlockT,
{
	/// Create a new instance of the builder.
	///
	/// `call_api_at`: Something that implements [`CallApiAt`].
	pub fn new(call_api_at: &'a C) -> Self {
		Self { call_api_at, _phantom: PhantomData }
	}

	/// Specify the parent block to build on top of.
	pub fn on_parent_block(self, parent_block: B::Hash) -> BlockBuilderBuilderStage1<'a, B, C> {
		BlockBuilderBuilderStage1 { call_api_at: self.call_api_at, parent_block }
	}
}

/// The second stage of the [`BlockBuilderBuilder`].
///
/// This type can not be instantiated directly. To get an instance of it
/// [`BlockBuilderBuilder::new`] needs to be used.
pub struct BlockBuilderBuilderStage1<'a, B: BlockT, C> {
	call_api_at: &'a C,
	parent_block: B::Hash,
}

impl<'a, B, C> BlockBuilderBuilderStage1<'a, B, C>
where
	B: BlockT,
{
	/// Fetch the parent block number from the given `header_backend`.
	///
	/// The parent block number is used to initialize the block number of the new block.
	///
	/// Returns an error if there doesn't exist a number for the parent block specified in
	/// [`on_parent_block`](BlockBuilderBuilder::on_parent_block).
	pub fn fetch_parent_block_number<H: HeaderBackend<B>>(
		self,
		header_backend: &H,
	) -> Result<BlockBuilderBuilderStage2<'a, B, C>, Error> {
		let parent_number = header_backend.number(self.parent_block)?.ok_or_else(|| {
			Error::Backend(format!(
				"Could not fetch block number for block: {:?}",
				self.parent_block
			))
		})?;

		Ok(BlockBuilderBuilderStage2 {
			call_api_at: self.call_api_at,
			enable_proof_recording: false,
			inherent_digests: Default::default(),
			parent_block: self.parent_block,
			parent_number,
		})
	}

	/// Provide the block number for the parent block directly.
	///
	/// The parent block is specified in [`on_parent_block`](BlockBuilderBuilder::on_parent_block).
	/// The parent block number is used to initialize the block number of the new block.
	pub fn with_parent_block_number(
		self,
		parent_number: NumberFor<B>,
	) -> BlockBuilderBuilderStage2<'a, B, C> {
		BlockBuilderBuilderStage2 {
			call_api_at: self.call_api_at,
			enable_proof_recording: false,
			inherent_digests: Default::default(),
			parent_block: self.parent_block,
			parent_number,
		}
	}
}

/// The second stage of the [`BlockBuilderBuilder`].
///
/// This type can not be instantiated directly. To get an instance of it
/// [`BlockBuilderBuilder::new`] needs to be used.
pub struct BlockBuilderBuilderStage2<'a, B: BlockT, C> {
	call_api_at: &'a C,
	enable_proof_recording: bool,
	inherent_digests: Digest,
	parent_block: B::Hash,
	parent_number: NumberFor<B>,
}

impl<'a, B: BlockT, C> BlockBuilderBuilderStage2<'a, B, C> {
	/// Enable proof recording for the block builder.
	pub fn enable_proof_recording(mut self) -> Self {
		self.enable_proof_recording = true;
		self
	}

	/// Enable/disable proof recording for the block builder.
	pub fn with_proof_recording(mut self, enable: bool) -> Self {
		self.enable_proof_recording = enable;
		self
	}

	/// Build the block with the given inherent digests.
	pub fn with_inherent_digests(mut self, inherent_digests: Digest) -> Self {
		self.inherent_digests = inherent_digests;
		self
	}

	/// Create the instance of the [`BlockBuilder`].
	pub fn build(self) -> Result<BlockBuilder<'a, B, C>, Error>
	where
		C: CallApiAt<B> + ProvideRuntimeApi<B>,
		C::Api: BlockBuilderApi<B>,
	{
		BlockBuilder::new(
			self.call_api_at,
			self.parent_block,
			self.parent_number,
			self.enable_proof_recording,
			self.inherent_digests,
		)
	}
}

/// A block that was build by [`BlockBuilder`] plus some additional data.
///
/// This additional data includes the `storage_changes`, these changes can be applied to the
/// backend to get the state of the block. Furthermore an optional `proof` is included which
/// can be used to proof that the build block contains the expected data. The `proof` will
/// only be set when proof recording was activated.
pub struct BuiltBlock<Block: BlockT> {
	/// The actual block that was build.
	pub block: Block,
	/// The changes that need to be applied to the backend to get the state of the build block.
	pub storage_changes: StorageChanges<Block>,
	/// An optional proof that was recorded while building the block.
	pub proof: Option<StorageProof>,
}

impl<Block: BlockT> BuiltBlock<Block> {
	/// Convert into the inner values.
	pub fn into_inner(self) -> (Block, StorageChanges<Block>, Option<StorageProof>) {
		(self.block, self.storage_changes, self.proof)
	}
}

/// Utility for building new (valid) blocks from a stream of extrinsics.
<<<<<<< HEAD
pub struct BlockBuilder<
	'a,
	Block: BlockT,
	Backend,
	CallApiAt: sp_api::CallApiAt<Block>,
	ProofRecorder,
> {
	extrinsics: Vec<Block::Extrinsic>,
	runtime_instance: RuntimeInstance<CallApiAt, Block, ProofRecorder>,
	version: u32,
	parent_hash: Block::Hash,
	backend: &'a Backend,
=======
pub struct BlockBuilder<'a, Block: BlockT, C: ProvideRuntimeApi<Block> + 'a> {
	extrinsics: Vec<Block::Extrinsic>,
	api: ApiRef<'a, C::Api>,
	call_api_at: &'a C,
	version: u32,
	parent_hash: Block::Hash,
>>>>>>> e195bfb6
	/// The estimated size of the block header.
	estimated_header_size: usize,
	_phantom: PhantomData<ProofRecorder>,
}

<<<<<<< HEAD
impl<'a, Block, Backend, CallApiAt>
	BlockBuilder<'a, Block, Backend, CallApiAt, DisableProofRecorder>
where
	Block: BlockT,
	Backend: backend::Backend<Block>,
	CallApiAt: sp_api::CallApiAt<Block>,
=======
impl<'a, Block, C> BlockBuilder<'a, Block, C>
where
	Block: BlockT,
	C: CallApiAt<Block> + ProvideRuntimeApi<Block> + 'a,
	C::Api: BlockBuilderApi<Block>,
>>>>>>> e195bfb6
{
	/// Create a new instance of builder based on the given `parent_hash` and `parent_number`.
	///
	/// While proof recording is enabled, all accessed trie nodes are saved.
	/// These recorded trie nodes can be used by a third party to prove the
	/// output of this block builder without having access to the full storage.
<<<<<<< HEAD
	pub fn with_proof_recording(
		call_api_at: CallApiAt,
		parent_hash: Block::Hash,
		parent_number: NumberFor<Block>,
		inherent_digests: Digest,
		backend: &'a Backend,
	) -> Result<BlockBuilder<Block, Backend, CallApiAt, EnableProofRecorder<Block>>, Error> {
=======
	fn new(
		call_api_at: &'a C,
		parent_hash: Block::Hash,
		parent_number: NumberFor<Block>,
		record_proof: bool,
		inherent_digests: Digest,
	) -> Result<Self, Error> {
>>>>>>> e195bfb6
		let header = <<Block as BlockT>::Header as HeaderT>::new(
			parent_number + One::one(),
			Default::default(),
			Default::default(),
			parent_hash,
			inherent_digests,
		);

		let estimated_header_size = header.encoded_size();

<<<<<<< HEAD
		let runtime_instance = RuntimeInstance::builder(call_api_at, parent_hash)
			.on_chain_context()
			.with_recorder()
			.build();

		let version = runtime_instance
			.api_version::<dyn BlockBuilderApi<Block>>()?
			.ok_or_else(|| Error::VersionInvalid("BlockBuilderApi".to_string()))?;
=======
		let mut api = call_api_at.runtime_api();

		if record_proof {
			api.record_proof();
		}
>>>>>>> e195bfb6

		Ok(BlockBuilder {
			parent_hash,
			extrinsics: Vec::new(),
			runtime_instance,
			version,
			backend,
			estimated_header_size,
			_phantom: PhantomData,
		})
	}

	pub fn without_proof_recording(
		call_api_at: CallApiAt,
		parent_hash: Block::Hash,
		parent_number: NumberFor<Block>,
		inherent_digests: Digest,
		backend: &'a Backend,
	) -> Result<Self, Error> {
		let header = <<Block as BlockT>::Header as HeaderT>::new(
			parent_number + One::one(),
			Default::default(),
			Default::default(),
			parent_hash,
			inherent_digests,
		);

		let estimated_header_size = header.encoded_size();

		let runtime_instance =
			RuntimeInstance::builder(call_api_at, parent_hash).on_chain_context().build();

		let version = runtime_instance
			.api_version::<dyn BlockBuilderApi<Block>>()?
			.ok_or_else(|| Error::VersionInvalid("BlockBuilderApi".to_string()))?;

		Ok(Self {
			parent_hash,
			extrinsics: Vec::new(),
			runtime_instance,
			version,
			estimated_header_size,
<<<<<<< HEAD
			_phantom: PhantomData,
=======
			call_api_at,
>>>>>>> e195bfb6
		})
	}
}

impl<'a, Block, Backend, CallApiAt, ProofRecorder>
	BlockBuilder<'a, Block, Backend, CallApiAt, ProofRecorder>
where
	Block: BlockT,
	Backend: backend::Backend<Block>,
	CallApiAt: sp_api::CallApiAt<Block>,
	ProofRecorder: sp_api::GetProofRecorder<Block>,
{
	/// Push onto the block's list of extrinsics.
	///
	/// This will ensure the extrinsic can be validly executed (by executing it).
	pub fn push(&mut self, xt: <Block as BlockT>::Extrinsic) -> Result<(), Error> {
		let parent_hash = self.parent_hash;
		let extrinsics = &mut self.extrinsics;
		let version = self.version;

		self.runtime_instance.execute_in_transaction(|api| {
			let res = if version < 6 {
				#[allow(deprecated)]
				BlockBuilderApi::<Block>::apply_extrinsic_before_version_6(api, xt.clone())
					.map(legacy::byte_sized_error::convert_to_latest)
			} else {
				BlockBuilderApi::<Block>::apply_extrinsic(api, xt.clone())
			};

			match res {
				Ok(Ok(_)) => {
					extrinsics.push(xt);
					TransactionOutcome::Commit(Ok(()))
				},
				Ok(Err(tx_validity)) => TransactionOutcome::Rollback(Err(
					ApplyExtrinsicFailed::Validity(tx_validity).into(),
				)),
				Err(e) => TransactionOutcome::Rollback(Err(Error::from(e))),
			}
		})
	}

	/// Consume the builder to build a valid `Block` containing all pushed extrinsics.
	///
	/// Returns the build `Block`, the changes to the storage and an optional `StorageProof`
	/// supplied by `self.api`, combined as [`BuiltBlock`].
	/// The storage proof will be `Some(_)` when proof recording was enabled.
	pub fn build(mut self) -> Result<BuiltBlock<Block>, Error> {
		let header: Block::Header =
			BlockBuilderApi::<Block>::finalize_block(&self.runtime_instance)?;

		debug_assert_eq!(
			header.extrinsics_root().clone(),
			HashingFor::<Block>::ordered_trie_root(
				self.extrinsics.iter().map(Encode::encode).collect(),
				sp_runtime::StateVersion::V0,
			),
		);

<<<<<<< HEAD
		let proof = self.runtime_instance.extract_proof();
=======
		let proof = self.api.extract_proof();

		let state = self.call_api_at.state_at(self.parent_hash)?;
>>>>>>> e195bfb6

		let storage_changes = self.runtime_instance.into_storage_changes()?;

		Ok(BuiltBlock {
			block: <Block as BlockT>::new(header, self.extrinsics),
			storage_changes,
			proof,
		})
	}

	/// Create the inherents for the block.
	///
	/// Returns the inherents created by the runtime or an error if something failed.
	pub fn create_inherents(
		&mut self,
		inherent_data: sp_inherents::InherentData,
	) -> Result<Vec<Block::Extrinsic>, Error> {
		/*
		let parent_hash = self.parent_hash;
		self.api.execute_in_transaction(move |api| {
			// `create_inherents` should not change any state, to ensure this we always rollback
			// the transaction.
			// TransactionOutcome::Rollback(api.inherent_extrinsics(parent_hash, inherent_data))
			TransactionOutcome::Rollback(Ok(Vec::new()))
		})
		// .map_err(|e: String| Error::Application(Box::new(e)))
		*/
		Ok(Vec::new())
	}

	/// Estimate the size of the block in the current state.
	///
	/// If `include_proof` is `true`, the estimated size of the storage proof will be added
	/// to the estimation.
	pub fn estimate_block_size(&self, include_proof: bool) -> usize {
		let size = self.estimated_header_size + self.extrinsics.encoded_size();

		if include_proof {
			// size + self.api.proof_recorder().map(|pr| pr.estimate_encoded_size()).unwrap_or(0)
			size
		} else {
			size
		}
	}
}

#[cfg(test)]
mod tests {
	use super::*;
	use sp_blockchain::HeaderBackend;
	use sp_core::Blake2Hasher;
	use sp_state_machine::Backend;
	use substrate_test_runtime_client::{
		runtime::ExtrinsicBuilder, DefaultTestClientBuilderExt, TestClientBuilderExt,
	};

	#[test]
	fn block_building_storage_proof_does_not_include_runtime_by_default() {
		let builder = substrate_test_runtime_client::TestClientBuilder::new();
		let backend = builder.backend();
		let client = builder.build();

		let genesis_hash = client.info().best_hash;

		let block = BlockBuilder::new(
			&client,
			genesis_hash,
			client.info().best_number,
			RecordProof::Yes,
			Default::default(),
			&*backend,
		)
		.unwrap()
		.build()
		.unwrap();

		let proof = block.proof.expect("Proof is build on request");
		let genesis_state_root = client.header(genesis_hash).unwrap().unwrap().state_root;

		let backend =
			sp_state_machine::create_proof_check_backend::<Blake2Hasher>(genesis_state_root, proof)
				.unwrap();

		assert!(backend
			.storage(&sp_core::storage::well_known_keys::CODE)
			.unwrap_err()
			.contains("Database missing expected key"),);
	}

	#[test]
	fn failing_extrinsic_rolls_back_changes_in_storage_proof() {
		let builder = substrate_test_runtime_client::TestClientBuilder::new();
		let backend = builder.backend();
		let client = builder.build();

		let mut block_builder = BlockBuilder::new(
			&client,
			client.info().best_hash,
			client.info().best_number,
			RecordProof::Yes,
			Default::default(),
			&*backend,
		)
		.unwrap();

		block_builder.push(ExtrinsicBuilder::new_read_and_panic(8).build()).unwrap_err();

		let block = block_builder.build().unwrap();

		let proof_with_panic = block.proof.expect("Proof is build on request").encoded_size();

		let mut block_builder = BlockBuilder::new(
			&client,
			client.info().best_hash,
			client.info().best_number,
			RecordProof::Yes,
			Default::default(),
			&*backend,
		)
		.unwrap();

		block_builder.push(ExtrinsicBuilder::new_read(8).build()).unwrap();

		let block = block_builder.build().unwrap();

		let proof_without_panic = block.proof.expect("Proof is build on request").encoded_size();

		let block = BlockBuilder::new(
			&client,
			client.info().best_hash,
			client.info().best_number,
			RecordProof::Yes,
			Default::default(),
			&*backend,
		)
		.unwrap()
		.build()
		.unwrap();

		let proof_empty_block = block.proof.expect("Proof is build on request").encoded_size();

		// Ensure that we rolled back the changes of the panicked transaction.
		assert!(proof_without_panic > proof_with_panic);
		assert!(proof_without_panic > proof_empty_block);
		assert_eq!(proof_empty_block, proof_with_panic);
	}
}<|MERGE_RESOLUTION|>--- conflicted
+++ resolved
@@ -31,13 +31,8 @@
 use codec::Encode;
 
 use sp_api::{
-<<<<<<< HEAD
 	ApiExt, ApiRef, CallApiAt, Core, DisableProofRecorder, EnableProofRecorder, RuntimeInstance,
 	StorageChanges, StorageProof, TransactionOutcome,
-=======
-	ApiExt, ApiRef, CallApiAt, Core, ProvideRuntimeApi, StorageChanges, StorageProof,
-	TransactionOutcome,
->>>>>>> e195bfb6
 };
 use sp_blockchain::{ApplyExtrinsicFailed, Error, HeaderBackend};
 use sp_core::traits::CallContext;
@@ -200,61 +195,27 @@
 }
 
 /// Utility for building new (valid) blocks from a stream of extrinsics.
-<<<<<<< HEAD
-pub struct BlockBuilder<
-	'a,
-	Block: BlockT,
-	Backend,
-	CallApiAt: sp_api::CallApiAt<Block>,
-	ProofRecorder,
-> {
+pub struct BlockBuilder<'a, Block: BlockT, C: ProvideRuntimeApi<Block> + 'a> {
 	extrinsics: Vec<Block::Extrinsic>,
 	runtime_instance: RuntimeInstance<CallApiAt, Block, ProofRecorder>,
-	version: u32,
-	parent_hash: Block::Hash,
-	backend: &'a Backend,
-=======
-pub struct BlockBuilder<'a, Block: BlockT, C: ProvideRuntimeApi<Block> + 'a> {
-	extrinsics: Vec<Block::Extrinsic>,
-	api: ApiRef<'a, C::Api>,
 	call_api_at: &'a C,
 	version: u32,
 	parent_hash: Block::Hash,
->>>>>>> e195bfb6
 	/// The estimated size of the block header.
 	estimated_header_size: usize,
 	_phantom: PhantomData<ProofRecorder>,
 }
 
-<<<<<<< HEAD
-impl<'a, Block, Backend, CallApiAt>
-	BlockBuilder<'a, Block, Backend, CallApiAt, DisableProofRecorder>
-where
-	Block: BlockT,
-	Backend: backend::Backend<Block>,
-	CallApiAt: sp_api::CallApiAt<Block>,
-=======
 impl<'a, Block, C> BlockBuilder<'a, Block, C>
 where
 	Block: BlockT,
-	C: CallApiAt<Block> + ProvideRuntimeApi<Block> + 'a,
-	C::Api: BlockBuilderApi<Block>,
->>>>>>> e195bfb6
+	C: sp_api::CallApiAt<Block>,
 {
 	/// Create a new instance of builder based on the given `parent_hash` and `parent_number`.
 	///
 	/// While proof recording is enabled, all accessed trie nodes are saved.
 	/// These recorded trie nodes can be used by a third party to prove the
 	/// output of this block builder without having access to the full storage.
-<<<<<<< HEAD
-	pub fn with_proof_recording(
-		call_api_at: CallApiAt,
-		parent_hash: Block::Hash,
-		parent_number: NumberFor<Block>,
-		inherent_digests: Digest,
-		backend: &'a Backend,
-	) -> Result<BlockBuilder<Block, Backend, CallApiAt, EnableProofRecorder<Block>>, Error> {
-=======
 	fn new(
 		call_api_at: &'a C,
 		parent_hash: Block::Hash,
@@ -262,7 +223,6 @@
 		record_proof: bool,
 		inherent_digests: Digest,
 	) -> Result<Self, Error> {
->>>>>>> e195bfb6
 		let header = <<Block as BlockT>::Header as HeaderT>::new(
 			parent_number + One::one(),
 			Default::default(),
@@ -273,7 +233,6 @@
 
 		let estimated_header_size = header.encoded_size();
 
-<<<<<<< HEAD
 		let runtime_instance = RuntimeInstance::builder(call_api_at, parent_hash)
 			.on_chain_context()
 			.with_recorder()
@@ -282,13 +241,6 @@
 		let version = runtime_instance
 			.api_version::<dyn BlockBuilderApi<Block>>()?
 			.ok_or_else(|| Error::VersionInvalid("BlockBuilderApi".to_string()))?;
-=======
-		let mut api = call_api_at.runtime_api();
-
-		if record_proof {
-			api.record_proof();
-		}
->>>>>>> e195bfb6
 
 		Ok(BlockBuilder {
 			parent_hash,
@@ -331,11 +283,7 @@
 			runtime_instance,
 			version,
 			estimated_header_size,
-<<<<<<< HEAD
 			_phantom: PhantomData,
-=======
-			call_api_at,
->>>>>>> e195bfb6
 		})
 	}
 }
@@ -395,13 +343,7 @@
 			),
 		);
 
-<<<<<<< HEAD
 		let proof = self.runtime_instance.extract_proof();
-=======
-		let proof = self.api.extract_proof();
-
-		let state = self.call_api_at.state_at(self.parent_hash)?;
->>>>>>> e195bfb6
 
 		let storage_changes = self.runtime_instance.into_storage_changes()?;
 
