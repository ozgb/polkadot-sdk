--- conflicted
+++ resolved
@@ -29,16 +29,12 @@
 	sink::SinkExt,
 	task::LocalSpawn,
 };
-<<<<<<< HEAD
 use libp2p::{
 	core::multiaddr,
-	identity::{Keypair, SigningError},
+	identity::SigningError,
 	kad::{record::Key as KademliaKey, Record},
 	PeerId,
 };
-=======
-use libp2p::{core::multiaddr, identity::SigningError, kad::record::Key as KademliaKey, PeerId};
->>>>>>> e6f3106d
 use prometheus_endpoint::prometheus::default_registry;
 
 use sc_client_api::HeaderBackend;
@@ -123,7 +119,7 @@
 pub enum TestNetworkEvent {
 	GetCalled(KademliaKey),
 	PutCalled(KademliaKey, Vec<u8>),
-	PutToCalled(PeerRecord, HashSet<PeerId>, bool),
+	PutToCalled(Record, HashSet<sc_network_types::PeerId>, bool),
 }
 
 pub struct TestNetwork {
@@ -133,7 +129,7 @@
 	// Whenever functions on `TestNetwork` are called, the function arguments are added to the
 	// vectors below.
 	pub put_value_call: Arc<Mutex<Vec<(KademliaKey, Vec<u8>)>>>,
-	pub put_value_to_call: Arc<Mutex<Vec<(PeerRecord, HashSet<PeerId>, bool)>>>,
+	pub put_value_to_call: Arc<Mutex<Vec<(Record, HashSet<sc_network_types::PeerId>, bool)>>>,
 	pub get_value_call: Arc<Mutex<Vec<KademliaKey>>>,
 	event_sender: mpsc::UnboundedSender<TestNetworkEvent>,
 	event_receiver: Option<mpsc::UnboundedReceiver<TestNetworkEvent>>,
@@ -204,8 +200,8 @@
 
 	fn put_record_to(
 		&self,
-		record: PeerRecord,
-		peers: HashSet<PeerId>,
+		record: Record,
+		peers: HashSet<sc_network_types::PeerId>,
 		update_local_storage: bool,
 	) {
 		self.put_value_to_call.lock().unwrap().push((
@@ -374,10 +370,10 @@
 
 			let dht_event = {
 				let (key, value) = network.put_value_call.lock().unwrap().pop().unwrap();
-				DhtEvent::ValueFound(vec![PeerRecord {
+				DhtEvent::ValueFound(PeerRecord {
 					peer: None,
 					record: Record { key, value, publisher: None, expires: None },
-				}])
+				})
 			};
 
 			// Node B discovering node A's address.
@@ -520,28 +516,39 @@
 
 		// Send an event that should generate an error
 		dht_event_tx
-			.send(DhtEvent::ValueFound(Default::default()))
+			.send(DhtEvent::ValueFound(PeerRecord {
+				peer: None,
+				record: Record {
+					key: vec![0x9u8].into(),
+					value: Default::default(),
+					publisher: None,
+					expires: None,
+				},
+			}))
 			.await
 			.expect("Channel has capacity of 1.");
 
 		// Make previously triggered lookup succeed.
-		let dht_event = {
-			let kv_pairs = build_dht_event::<TestNetwork>(
-				vec![remote_multiaddr.clone()],
-				remote_public_key.clone(),
-				&remote_key_store,
-				None,
-				true,
-			)
-			.into_iter()
-			.map(|(key, value)| PeerRecord {
-				peer: None,
-				record: Record { key, value, publisher: None, expires: None },
-			})
-			.collect();
-			DhtEvent::ValueFound(kv_pairs)
-		};
-		dht_event_tx.send(dht_event).await.expect("Channel has capacity of 1.");
+		let kv_pairs: Vec<PeerRecord> = build_dht_event::<TestNetwork>(
+			vec![remote_multiaddr.clone()],
+			remote_public_key.clone(),
+			&remote_key_store,
+			None,
+			true,
+		)
+		.into_iter()
+		.map(|(key, value)| PeerRecord {
+			peer: None,
+			record: Record { key, value, publisher: None, expires: None },
+		})
+		.collect();
+
+		for kv_pair in kv_pairs {
+			dht_event_tx
+				.send(DhtEvent::ValueFound(kv_pair))
+				.await
+				.expect("Channel has capacity of 1.");
+		}
 
 		// Expect authority discovery to function normally, now knowing the
 		// address for the remote node.
@@ -593,17 +600,18 @@
 		&mut self,
 		strict_record_validation: bool,
 		values: Vec<(KademliaKey, Vec<u8>)>,
-	) -> Option<HashSet<Multiaddr>> {
+	) -> (Option<HashSet<Multiaddr>>, Option<Arc<TestNetwork>>) {
 		let (_dht_event_tx, dht_event_rx) = channel(1);
 		let local_test_api =
 			Arc::new(TestApi { authorities: vec![self.remote_authority_public.into()] });
-		let local_network: Arc<TestNetwork> = Arc::new(Default::default());
 		let local_key_store = MemoryKeystore::new();
 
 		let (_to_worker, from_service) = mpsc::channel(0);
-		let local_worker = if let Some(local_work) = self.local_worker.as_mut() {
-			local_work
+		let (local_worker, local_network) = if let Some(local_work) = self.local_worker.as_mut() {
+			(local_work, None)
 		} else {
+			let local_network: Arc<TestNetwork> = Arc::new(Default::default());
+
 			self.local_worker = Some(Worker::new(
 				from_service,
 				local_test_api,
@@ -613,32 +621,30 @@
 				None,
 				WorkerConfig { strict_record_validation, ..Default::default() },
 			));
-			self.local_worker.as_mut().unwrap()
+			(self.local_worker.as_mut().unwrap(), Some(local_network))
 		};
 
 		block_on(local_worker.refill_pending_lookups_queue()).unwrap();
 		local_worker.start_new_lookups();
 
-		drop(
-			local_worker.handle_dht_value_found_event(
-				values
-					.into_iter()
-					.map(|(key, value)| PeerRecord {
-						peer: Some(PeerId::random()),
-						record: Record { key, value, publisher: None, expires: None },
-					})
-					.collect(),
-			),
-		);
-
-		self.local_worker
-			.as_ref()
-			.map(|w| {
-				w.addr_cache
-					.get_addresses_by_authority_id(&self.remote_authority_public.into())
-					.cloned()
-			})
-			.unwrap()
+		for record in values.into_iter().map(|(key, value)| PeerRecord {
+			peer: Some(PeerId::random()),
+			record: Record { key, value, publisher: None, expires: None },
+		}) {
+			drop(local_worker.handle_dht_value_found_event(record))
+		}
+
+		(
+			self.local_worker
+				.as_ref()
+				.map(|w| {
+					w.addr_cache
+						.get_addresses_by_authority_id(&self.remote_authority_public.into())
+						.cloned()
+				})
+				.unwrap(),
+			local_network,
+		)
 	}
 }
 
@@ -655,7 +661,7 @@
 		true,
 	);
 
-	let cached_remote_addresses = tester.process_value_found(false, kv_pairs);
+	let cached_remote_addresses = tester.process_value_found(false, kv_pairs).0;
 	assert_eq!(MAX_ADDRESSES_PER_AUTHORITY, cached_remote_addresses.unwrap().len());
 }
 
@@ -671,7 +677,7 @@
 		true,
 	);
 
-	let cached_remote_addresses = tester.process_value_found(true, kv_pairs);
+	let cached_remote_addresses = tester.process_value_found(true, kv_pairs).0;
 
 	assert_eq!(
 		Some(HashSet::from([addr])),
@@ -692,7 +698,7 @@
 		false,
 	);
 
-	let cached_remote_addresses = tester.process_value_found(true, kv_pairs);
+	let cached_remote_addresses = tester.process_value_found(true, kv_pairs).0;
 
 	assert_eq!(
 		Some(HashSet::from([addr])),
@@ -713,7 +719,7 @@
 		false,
 	);
 
-	let cached_remote_addresses = tester.process_value_found(true, kv_pairs);
+	let (cached_remote_addresses, network) = tester.process_value_found(true, kv_pairs);
 
 	assert_eq!(
 		Some(HashSet::from([addr])),
@@ -721,10 +727,9 @@
 		"Expect worker to only cache `Multiaddr`s with `PeerId`s.",
 	);
 
-	assert!(tester
-		.local_worker
+	assert!(network
 		.as_ref()
-		.map(|worker| worker.network.put_value_to_call.lock().unwrap().is_empty())
+		.map(|network| network.put_value_to_call.lock().unwrap().is_empty())
 		.unwrap_or_default());
 
 	let addr2 = tester.multiaddr_with_peer_id(2);
@@ -736,17 +741,16 @@
 		false,
 	);
 
-	let cached_remote_addresses = tester.process_value_found(true, kv_pairs);
+	let cached_remote_addresses = tester.process_value_found(true, kv_pairs).0;
 
 	assert_eq!(
 		Some(HashSet::from([addr2])),
 		cached_remote_addresses,
 		"Expect worker to only cache `Multiaddr`s with `PeerId`s.",
 	);
-	assert!(tester
-		.local_worker
+	assert!(network
 		.as_ref()
-		.map(|worker| worker.network.put_value_to_call.lock().unwrap().is_empty())
+		.map(|network| network.put_value_to_call.lock().unwrap().is_empty())
 		.unwrap_or_default());
 }
 
@@ -762,17 +766,16 @@
 		true,
 	);
 
-	let cached_remote_addresses = tester.process_value_found(true, kv_pairs);
+	let (cached_remote_addresses, network) = tester.process_value_found(true, kv_pairs);
 
 	assert_eq!(
 		Some(HashSet::from([addr.clone()])),
 		cached_remote_addresses,
 		"Expect worker to only cache `Multiaddr`s with `PeerId`s.",
 	);
-	assert!(tester
-		.local_worker
+	assert!(network
 		.as_ref()
-		.map(|worker| worker.network.put_value_to_call.lock().unwrap().len() == 1)
+		.map(|network| network.put_value_to_call.lock().unwrap().is_empty())
 		.unwrap_or_default());
 
 	let alternative_key = tester
@@ -792,17 +795,16 @@
 	for key in kv_pairs.iter_mut() {
 		key.0 = kademlia_key.clone();
 	}
-	let cached_remote_addresses = tester.process_value_found(true, kv_pairs);
+	let cached_remote_addresses = tester.process_value_found(true, kv_pairs).0;
 
 	assert_eq!(
 		Some(HashSet::from([addr])),
 		cached_remote_addresses,
 		"Expect worker to only cache `Multiaddr`s with `PeerId`s.",
 	);
-	assert!(tester
-		.local_worker
+	assert!(network
 		.as_ref()
-		.map(|worker| worker.network.put_value_to_call.lock().unwrap().len() == 1)
+		.map(|network| network.put_value_to_call.lock().unwrap().is_empty())
 		.unwrap_or_default());
 }
 
@@ -818,7 +820,7 @@
 		true,
 	);
 
-	let cached_remote_addresses = tester.process_value_found(true, kv_pairs);
+	let (cached_remote_addresses, network) = tester.process_value_found(true, kv_pairs);
 
 	assert_eq!(
 		Some(HashSet::from([old_record])),
@@ -826,12 +828,11 @@
 		"Expect worker to only cache `Multiaddr`s with `PeerId`s.",
 	);
 
-	let update_peers_info = tester
-		.local_worker
+	let nothing_updated = network
 		.as_ref()
-		.map(|worker| worker.network.put_value_to_call.lock().unwrap().remove(0))
+		.map(|network| network.put_value_to_call.lock().unwrap().is_empty())
 		.unwrap();
-	assert!(matches!(update_peers_info, (_, _, true)));
+	assert!(nothing_updated);
 
 	let new_record = tester.multiaddr_with_peer_id(2);
 	let kv_pairs = build_dht_event(
@@ -842,7 +843,7 @@
 		true,
 	);
 
-	let cached_remote_addresses = tester.process_value_found(true, kv_pairs);
+	let cached_remote_addresses = tester.process_value_found(true, kv_pairs).0;
 
 	assert_eq!(
 		Some(HashSet::from([new_record])),
@@ -850,13 +851,12 @@
 		"Expect worker to only cache `Multiaddr`s with `PeerId`s.",
 	);
 
-	let result = tester
-		.local_worker
+	let result = network
 		.as_ref()
-		.map(|worker| worker.network.put_value_to_call.lock().unwrap().first().unwrap().clone())
+		.map(|network| network.put_value_to_call.lock().unwrap().first().unwrap().clone())
 		.unwrap();
 	assert!(matches!(result, (_, _, false)));
-	assert_eq!(result.1, update_peers_info.0.peer.into_iter().collect());
+	assert_eq!(result.1.len(), 1);
 }
 
 #[test]
@@ -880,7 +880,7 @@
 		true,
 	);
 
-	let cached_remote_addresses = tester.process_value_found(true, kv_pairs);
+	let (cached_remote_addresses, network) = tester.process_value_found(true, kv_pairs);
 
 	assert_eq!(
 		Some(HashSet::from([new_record.clone()])),
@@ -888,14 +888,13 @@
 		"Expect worker to only cache `Multiaddr`s with `PeerId`s.",
 	);
 
-	let update_peers_info = tester
-		.local_worker
+	let nothing_updated = network
 		.as_ref()
-		.map(|worker| worker.network.put_value_to_call.lock().unwrap().remove(0))
+		.map(|network| network.put_value_to_call.lock().unwrap().is_empty())
 		.unwrap();
-	assert!(matches!(update_peers_info, (_, _, true)));
-
-	let cached_remote_addresses = tester.process_value_found(true, old_kv_pairs);
+	assert!(nothing_updated);
+
+	let cached_remote_addresses = tester.process_value_found(true, old_kv_pairs).0;
 
 	assert_eq!(
 		Some(HashSet::from([new_record])),
@@ -903,13 +902,12 @@
 		"Expect worker to only cache `Multiaddr`s with `PeerId`s.",
 	);
 
-	let update_peers_info = tester
-		.local_worker
+	let update_peers_info = network
 		.as_ref()
-		.map(|worker| worker.network.put_value_to_call.lock().unwrap().remove(0))
+		.map(|network| network.put_value_to_call.lock().unwrap().remove(0))
 		.unwrap();
 	assert!(matches!(update_peers_info, (_, _, false)));
-	assert_ne!(update_peers_info.1, update_peers_info.0.peer.into_iter().collect());
+	assert_eq!(update_peers_info.1.len(), 1);
 }
 
 #[test]
@@ -924,7 +922,7 @@
 		true,
 	);
 
-	let cached_remote_addresses = tester.process_value_found(false, kv_pairs);
+	let cached_remote_addresses = tester.process_value_found(false, kv_pairs).0;
 
 	assert!(
 		cached_remote_addresses.is_none(),
@@ -947,7 +945,7 @@
 	record.peer_signature.as_mut().map(|p| p.signature[1] = !p.signature[1]);
 	record.encode(&mut kv_pairs[0].1).unwrap();
 
-	let cached_remote_addresses = tester.process_value_found(false, kv_pairs);
+	let cached_remote_addresses = tester.process_value_found(false, kv_pairs).0;
 
 	assert!(
 		cached_remote_addresses.is_none(),
@@ -966,7 +964,7 @@
 		true,
 	);
 
-	let cached_remote_addresses = tester.process_value_found(true, kv_pairs);
+	let cached_remote_addresses = tester.process_value_found(true, kv_pairs).0;
 
 	assert!(cached_remote_addresses.is_none(), "Expected worker to ignore unsigned record.",);
 }
@@ -985,7 +983,7 @@
 		true,
 	);
 
-	let cached_remote_addresses = tester.process_value_found(false, kv_pairs);
+	let cached_remote_addresses = tester.process_value_found(false, kv_pairs).0;
 
 	assert_eq!(
 		Some(HashSet::from([multiaddr_with_peer_id])),
@@ -1126,25 +1124,24 @@
 			// Make first lookup succeed.
 			let remote_hash = network.get_value_call.lock().unwrap().pop().unwrap();
 			let remote_key: AuthorityId = remote_hash_to_key.get(&remote_hash).unwrap().clone();
-			let dht_event = {
-				let kv_pairs = build_dht_event::<TestNetwork>(
-					vec![remote_multiaddr.clone()],
-					remote_key,
-					&remote_key_store,
-					None,
-					true,
-				)
-				.into_iter()
-				.map(|(key, value)| PeerRecord {
-					peer: None,
-					record: Record { key, value, publisher: None, expires: None },
-				})
-				.collect();
-				DhtEvent::ValueFound(kv_pairs)
-			};
-			dht_event_tx.send(dht_event).await.expect("Channel has capacity of 1.");
-
-			assert!(matches!(receiver.next().await, Some(TestNetworkEvent::PutToCalled(_, _, _))));
+			let kv_pairs = build_dht_event::<TestNetwork>(
+				vec![remote_multiaddr.clone()],
+				remote_key,
+				&remote_key_store,
+				None,
+				true,
+			)
+			.into_iter()
+			.map(|(key, value)| PeerRecord {
+				peer: None,
+				record: Record { key, value, publisher: None, expires: None },
+			});
+			for kv_pair in kv_pairs {
+				dht_event_tx
+					.send(DhtEvent::ValueFound(kv_pair))
+					.await
+					.expect("Channel has capacity of 1.");
+			}
 
 			// Assert worker to trigger another lookup.
 			assert!(matches!(receiver.next().await, Some(TestNetworkEvent::GetCalled(_))));
