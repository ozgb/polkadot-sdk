// This file is part of Substrate.

// Copyright (C) Parity Technologies (UK) Ltd.
// SPDX-License-Identifier: Apache-2.0

// Licensed under the Apache License, Version 2.0 (the "License");
// you may not use this file except in compliance with the License.
// You may obtain a copy of the License at
//
// 	http://www.apache.org/licenses/LICENSE-2.0
//
// Unless required by applicable law or agreed to in writing, software
// distributed under the License is distributed on an "AS IS" BASIS,
// WITHOUT WARRANTIES OR CONDITIONS OF ANY KIND, either express or implied.
// See the License for the specific language governing permissions and
// limitations under the License.

#![allow(dead_code)]

use frame_support::{
	assert_ok, parameter_types, traits,
	traits::{Hooks, UnfilteredDispatchable},
	weights::constants,
};
use frame_system::EnsureRoot;
use sp_core::{ConstU32, Get};
use sp_npos_elections::{ElectionScore, VoteWeight};
use sp_runtime::{
	offchain::{
		testing::{OffchainState, PoolState, TestOffchainExt, TestTransactionPoolExt},
		OffchainDbExt, OffchainWorkerExt, TransactionPoolExt,
	},
	testing,
	traits::Zero,
	transaction_validity, BuildStorage, PerU16, Perbill, Percent,
};
use sp_staking::{
	offence::{OffenceDetails, OnOffenceHandler},
	EraIndex, SessionIndex,
};
use sp_std::prelude::*;
use std::collections::BTreeMap;

use codec::Decode;
use frame_election_provider_support::{
	bounds::ElectionBoundsBuilder, onchain, ElectionDataProvider, ExtendedBalance,
	SequentialPhragmen, Weight,
};
use pallet_election_provider_multi_phase::{
	unsigned::MinerConfig, Call, ElectionCompute, GeometricDepositBase, QueuedSolution,
	SolutionAccuracyOf,
};
use pallet_staking::StakerStatus;
use parking_lot::RwLock;
use std::sync::Arc;

use frame_support::derive_impl;

use crate::{log, log_current_time};

pub const INIT_TIMESTAMP: BlockNumber = 30_000;
pub const BLOCK_TIME: BlockNumber = 1000;

type Block = frame_system::mocking::MockBlockU32<Runtime>;
type Extrinsic = testing::TestXt<RuntimeCall, ()>;

frame_support::construct_runtime!(
	pub enum Runtime {
		System: frame_system,
		ElectionProviderMultiPhase: pallet_election_provider_multi_phase,
		Staking: pallet_staking,
		Pools: pallet_nomination_pools,
		Balances: pallet_balances,
		VoterBagsList: pallet_bags_list::<Instance1>,
		TargetBagsList: pallet_bags_list::<Instance2>,
		StakeTracker: pallet_stake_tracker,
		Session: pallet_session,
		Historical: pallet_session::historical,
		Timestamp: pallet_timestamp,
	}
);

pub(crate) type AccountId = u64;
pub(crate) type AccountIndex = u32;
pub(crate) type BlockNumber = u32;
pub(crate) type Balance = u64;
pub(crate) type VoterIndex = u16;
pub(crate) type TargetIndex = u16;
pub(crate) type Moment = u32;

#[derive_impl(frame_system::config_preludes::TestDefaultConfig)]
impl frame_system::Config for Runtime {
	type Block = Block;
	type AccountData = pallet_balances::AccountData<Balance>;
	type BlockHashCount = ConstU32<10>;
}

const NORMAL_DISPATCH_RATIO: Perbill = Perbill::from_percent(75);
parameter_types! {
	pub static ExistentialDeposit: Balance = 1;
	pub BlockWeights: frame_system::limits::BlockWeights = frame_system::limits::BlockWeights
		::with_sensible_defaults(
			Weight::from_parts(2u64 * constants::WEIGHT_REF_TIME_PER_SECOND, u64::MAX),
			NORMAL_DISPATCH_RATIO,
		);
}

impl pallet_balances::Config for Runtime {
	type MaxLocks = traits::ConstU32<1024>;
	type MaxReserves = ();
	type ReserveIdentifier = [u8; 8];
	type Balance = Balance;
	type RuntimeEvent = RuntimeEvent;
	type DustRemoval = ();
	type ExistentialDeposit = ExistentialDeposit;
	type AccountStore = System;
	type MaxFreezes = traits::ConstU32<1>;
	type RuntimeHoldReason = RuntimeHoldReason;
	type RuntimeFreezeReason = RuntimeFreezeReason;
	type FreezeIdentifier = RuntimeFreezeReason;
	type WeightInfo = ();
}

impl pallet_timestamp::Config for Runtime {
	type Moment = Moment;
	type OnTimestampSet = ();
	type MinimumPeriod = traits::ConstU32<5>;
	type WeightInfo = ();
}

parameter_types! {
	pub static Period: u32 = 30;
	pub static Offset: u32 = 0;
}

sp_runtime::impl_opaque_keys! {
	pub struct SessionKeys {
		pub other: OtherSessionHandler,
	}
}

impl pallet_session::Config for Runtime {
	type SessionManager = pallet_session::historical::NoteHistoricalRoot<Runtime, Staking>;
	type Keys = SessionKeys;
	type ShouldEndSession = pallet_session::PeriodicSessions<Period, Offset>;
	type NextSessionRotation = pallet_session::PeriodicSessions<Period, Offset>;
	type SessionHandler = (OtherSessionHandler,);
	type RuntimeEvent = RuntimeEvent;
	type ValidatorId = AccountId;
	type ValidatorIdOf = pallet_staking::StashOf<Runtime>;
	type WeightInfo = ();
}
impl pallet_session::historical::Config for Runtime {
	type FullIdentification = pallet_staking::Exposure<AccountId, Balance>;
	type FullIdentificationOf = pallet_staking::ExposureOf<Runtime>;
}

frame_election_provider_support::generate_solution_type!(
	#[compact]
	pub struct MockNposSolution::<
		VoterIndex = VoterIndex,
		TargetIndex = TargetIndex,
		Accuracy = PerU16,
		MaxVoters = ConstU32::<2_000>
	>(16)
);

parameter_types! {
	pub static SignedPhase: BlockNumber = 10;
	pub static UnsignedPhase: BlockNumber = 10;
	// we expect a minimum of 3 blocks in signed phase and unsigned phases before trying
	// entering in emergency phase after the election failed.
	pub static MinBlocksBeforeEmergency: BlockNumber = 3;
	pub static MaxActiveValidators: u32 = 1000;
	pub static OffchainRepeat: u32 = 5;
	pub static MinerMaxLength: u32 = 256;
	pub static MinerMaxWeight: Weight = BlockWeights::get().max_block;
	pub static TransactionPriority: transaction_validity::TransactionPriority = 1;
	#[derive(Debug)]
	pub static MaxWinners: u32 = 100;
	pub static MaxVotesPerVoter: u32 = 16;
	pub static SignedFixedDeposit: Balance = 1;
	pub static SignedDepositIncreaseFactor: Percent = Percent::from_percent(10);
	pub static ElectionBounds: frame_election_provider_support::bounds::ElectionBounds = ElectionBoundsBuilder::default()
		.voters_count(1_000.into()).targets_count(1_000.into()).build();
}

impl pallet_election_provider_multi_phase::Config for Runtime {
	type RuntimeEvent = RuntimeEvent;
	type Currency = Balances;
	type EstimateCallFee = frame_support::traits::ConstU32<8>;
	type SignedPhase = SignedPhase;
	type UnsignedPhase = UnsignedPhase;
	type BetterSignedThreshold = ();
	type OffchainRepeat = OffchainRepeat;
	type MinerTxPriority = TransactionPriority;
	type MinerConfig = Self;
	type SignedMaxSubmissions = ConstU32<10>;
	type SignedRewardBase = ();
	type SignedDepositBase =
		GeometricDepositBase<Balance, SignedFixedDeposit, SignedDepositIncreaseFactor>;
	type SignedDepositByte = ();
	type SignedMaxRefunds = ConstU32<3>;
	type SignedDepositWeight = ();
	type SignedMaxWeight = ();
	type SlashHandler = ();
	type RewardHandler = ();
	type DataProvider = Staking;
	type Fallback =
		frame_election_provider_support::NoElection<(AccountId, BlockNumber, Staking, MaxWinners)>;
	type GovernanceFallback = onchain::OnChainExecution<OnChainSeqPhragmen>;
	type Solver = SequentialPhragmen<AccountId, SolutionAccuracyOf<Runtime>, ()>;
	type ForceOrigin = EnsureRoot<AccountId>;
	type MaxWinners = MaxWinners;
	type ElectionBounds = ElectionBounds;
	type BenchmarkingConfig = NoopElectionProviderBenchmarkConfig;
	type WeightInfo = ();
}

impl MinerConfig for Runtime {
	type AccountId = AccountId;
	type Solution = MockNposSolution;
	type MaxVotesPerVoter =
	<<Self as pallet_election_provider_multi_phase::Config>::DataProvider as ElectionDataProvider>::MaxVotesPerVoter;
	type MaxLength = MinerMaxLength;
	type MaxWeight = MinerMaxWeight;
	type MaxWinners = MaxWinners;

	fn solution_weight(_v: u32, _t: u32, _a: u32, _d: u32) -> Weight {
		Weight::zero()
	}
}

const VOTERS_THRESHOLDS: [VoteWeight; 9] = [10, 20, 30, 40, 50, 60, 1_000, 2_000, 10_000];
const TARGETS_THRESHOLDS: [Balance; 9] = [10, 20, 30, 40, 50, 60, 1_000, 2_000, 10_000];

parameter_types! {
	pub static VoterBagThresholds: &'static [VoteWeight] = &VOTERS_THRESHOLDS;
	pub static TargetBagThresholds: &'static [Balance] = &TARGETS_THRESHOLDS;
	pub const SessionsPerEra: sp_staking::SessionIndex = 2;
	pub static BondingDuration: sp_staking::EraIndex = 28;
	pub const SlashDeferDuration: sp_staking::EraIndex = 7; // 1/4 the bonding duration.
	pub HistoryDepth: u32 = 84;
}

type VoterBagsListInstance = pallet_bags_list::Instance1;
impl pallet_bags_list::Config<VoterBagsListInstance> for Runtime {
	type RuntimeEvent = RuntimeEvent;
	type WeightInfo = ();
	type ScoreProvider = Staking;
	type BagThresholds = VoterBagThresholds;
	type Score = VoteWeight;
}

type TargetBagsListInstance = pallet_bags_list::Instance2;
impl pallet_bags_list::Config<TargetBagsListInstance> for Runtime {
	type RuntimeEvent = RuntimeEvent;
	type WeightInfo = ();
	type ScoreProvider = Staking;
	type BagThresholds = TargetBagThresholds;
	type Score = VoteWeight;
}

impl pallet_stake_tracker::Config for Runtime {
	type Currency = Balances;
	type RuntimeEvent = RuntimeEvent;
	type Staking = Staking;
	type VoterList = VoterBagsList;
	type TargetList = TargetBagsList;
	type WeightInfo = ();
}

pub struct BalanceToU256;
impl sp_runtime::traits::Convert<Balance, sp_core::U256> for BalanceToU256 {
	fn convert(n: Balance) -> sp_core::U256 {
		n.into()
	}
}

pub struct U256ToBalance;
impl sp_runtime::traits::Convert<sp_core::U256, Balance> for U256ToBalance {
	fn convert(n: sp_core::U256) -> Balance {
		n.try_into().unwrap()
	}
}

parameter_types! {
	pub const PoolsPalletId: frame_support::PalletId = frame_support::PalletId(*b"py/nopls");
	pub static MaxUnbonding: u32 = 8;
}

impl pallet_nomination_pools::Config for Runtime {
	type RuntimeEvent = RuntimeEvent;
	type WeightInfo = ();
	type Currency = Balances;
	type RuntimeFreezeReason = RuntimeFreezeReason;
	type RewardCounter = sp_runtime::FixedU128;
	type BalanceToU256 = BalanceToU256;
	type U256ToBalance = U256ToBalance;
	type Staking = Staking;
	type PostUnbondingPoolsWindow = ConstU32<2>;
	type PalletId = PoolsPalletId;
	type MaxMetadataLen = ConstU32<256>;
	type MaxUnbonding = MaxUnbonding;
	type MaxPointsToBalance = frame_support::traits::ConstU8<10>;
	type AdminOrigin = frame_system::EnsureRoot<Self::AccountId>;
}

/// Upper limit on the number of NPOS nominations.
const MAX_QUOTA_NOMINATIONS: u32 = 16;

parameter_types! {
	pub static MaxUnlockingChunks: u32 = 32;
}

<<<<<<< HEAD
=======
/// Upper limit on the number of NPOS nominations.
const MAX_QUOTA_NOMINATIONS: u32 = 16;
/// Disabling factor set explicitly to byzantine threshold
pub(crate) const SLASHING_DISABLING_FACTOR: usize = 3;

>>>>>>> 2a497d29
impl pallet_staking::Config for Runtime {
	type Currency = Balances;
	type CurrencyBalance = Balance;
	type UnixTime = Timestamp;
	type CurrencyToVote = ();
	type RewardRemainder = ();
	type RuntimeEvent = RuntimeEvent;
	type Slash = (); // burn slashes
	type Reward = (); // rewards are minted from the void
	type SessionsPerEra = SessionsPerEra;
	type BondingDuration = BondingDuration;
	type SlashDeferDuration = SlashDeferDuration;
	type AdminOrigin = EnsureRoot<AccountId>; // root can cancel slashes
	type SessionInterface = Self;
	type EraPayout = ();
	type NextNewSession = Session;
	type MaxExposurePageSize = ConstU32<256>;
	type ElectionProvider = ElectionProviderMultiPhase;
	type GenesisElectionProvider = onchain::OnChainExecution<OnChainSeqPhragmen>;
	type VoterList = VoterBagsList;
	type NominationsQuota = pallet_staking::FixedNominationsQuota<MAX_QUOTA_NOMINATIONS>;
	type TargetList = TargetBagsList;
	type MaxUnlockingChunks = MaxUnlockingChunks;
	type MaxControllersInDeprecationBatch = ConstU32<100>;
	type HistoryDepth = HistoryDepth;
	type EventListeners = (StakeTracker, Pools);
	type WeightInfo = pallet_staking::weights::SubstrateWeight<Runtime>;
	type BenchmarkingConfig = pallet_staking::TestBenchmarkingConfig;
	type DisablingStrategy = pallet_staking::UpToLimitDisablingStrategy<SLASHING_DISABLING_FACTOR>;
}

impl<LocalCall> frame_system::offchain::SendTransactionTypes<LocalCall> for Runtime
where
	RuntimeCall: From<LocalCall>,
{
	type OverarchingCall = RuntimeCall;
	type Extrinsic = Extrinsic;
}

pub struct OnChainSeqPhragmen;

parameter_types! {
	pub static VotersBound: u32 = 600;
	pub static TargetsBound: u32 = 400;
}

impl onchain::Config for OnChainSeqPhragmen {
	type System = Runtime;
	type Solver = SequentialPhragmen<
		AccountId,
		pallet_election_provider_multi_phase::SolutionAccuracyOf<Runtime>,
	>;
	type DataProvider = Staking;
	type WeightInfo = ();
	type MaxWinners = MaxWinners;
	type Bounds = ElectionBounds;
}

pub struct NoopElectionProviderBenchmarkConfig;

impl pallet_election_provider_multi_phase::BenchmarkingConfig
	for NoopElectionProviderBenchmarkConfig
{
	const VOTERS: [u32; 2] = [0, 0];
	const TARGETS: [u32; 2] = [0, 0];
	const ACTIVE_VOTERS: [u32; 2] = [0, 0];
	const DESIRED_TARGETS: [u32; 2] = [0, 0];
	const SNAPSHOT_MAXIMUM_VOTERS: u32 = 0;
	const MINER_MAXIMUM_VOTERS: u32 = 0;
	const MAXIMUM_TARGETS: u32 = 0;
}

pub struct OtherSessionHandler;
impl traits::OneSessionHandler<AccountId> for OtherSessionHandler {
	type Key = testing::UintAuthorityId;

	fn on_genesis_session<'a, I: 'a>(_: I)
	where
		I: Iterator<Item = (&'a AccountId, Self::Key)>,
		AccountId: 'a,
	{
	}

	fn on_new_session<'a, I: 'a>(_: bool, _: I, _: I)
	where
		I: Iterator<Item = (&'a AccountId, Self::Key)>,
		AccountId: 'a,
	{
	}

	fn on_disabled(_validator_index: u32) {}
}

impl sp_runtime::BoundToRuntimeAppPublic for OtherSessionHandler {
	type Public = testing::UintAuthorityId;
}

pub struct StakingExtBuilder {
	validator_count: u32,
	minimum_validator_count: u32,
	min_nominator_bond: Balance,
	min_validator_bond: Balance,
	status: BTreeMap<AccountId, StakerStatus<AccountId>>,
	stakes: BTreeMap<AccountId, Balance>,
	stakers: Vec<(AccountId, AccountId, Balance, StakerStatus<AccountId>)>,
}

impl Default for StakingExtBuilder {
	fn default() -> Self {
		let stakers = vec![
			// (stash, ctrl, stake, status)
			// these two will be elected in the default test where we elect 2.
			(11, 11, 1000, StakerStatus::<AccountId>::Validator),
			(21, 21, 1000, StakerStatus::<AccountId>::Validator),
			// loser validators if validator_count() is default.
			(31, 31, 500, StakerStatus::<AccountId>::Validator),
			(41, 41, 1500, StakerStatus::<AccountId>::Validator),
			(51, 51, 1500, StakerStatus::<AccountId>::Validator),
			(61, 61, 1500, StakerStatus::<AccountId>::Validator),
			(71, 71, 1500, StakerStatus::<AccountId>::Validator),
			(81, 81, 1500, StakerStatus::<AccountId>::Validator),
			(91, 91, 1500, StakerStatus::<AccountId>::Validator),
			(101, 101, 500, StakerStatus::<AccountId>::Validator),
			// an idle validator
			(201, 201, 1000, StakerStatus::<AccountId>::Idle),
		];

		Self {
			validator_count: 2,
			minimum_validator_count: 0,
			min_nominator_bond: ExistentialDeposit::get(),
			min_validator_bond: ExistentialDeposit::get(),
			status: Default::default(),
			stakes: Default::default(),
			stakers,
		}
	}
}

impl StakingExtBuilder {
	pub fn validator_count(mut self, n: u32) -> Self {
		self.validator_count = n;
		self
	}
	pub fn max_unlocking(self, max: u32) -> Self {
		<MaxUnlockingChunks>::set(max);
		self
	}
	pub fn bonding_duration(self, eras: EraIndex) -> Self {
		<BondingDuration>::set(eras);
		self
	}
}

pub struct EpmExtBuilder {}

impl Default for EpmExtBuilder {
	fn default() -> Self {
		EpmExtBuilder {}
	}
}

impl EpmExtBuilder {
	pub fn disable_emergency_throttling(self) -> Self {
		<MinBlocksBeforeEmergency>::set(0);
		self
	}

	pub fn phases(self, signed: BlockNumber, unsigned: BlockNumber) -> Self {
		<SignedPhase>::set(signed);
		<UnsignedPhase>::set(unsigned);
		self
	}
}

pub struct PoolsExtBuilder {}

impl Default for PoolsExtBuilder {
	fn default() -> Self {
		PoolsExtBuilder {}
	}
}

impl PoolsExtBuilder {
	pub fn max_unbonding(self, max: u32) -> Self {
		<MaxUnbonding>::set(max);
		self
	}
}

pub struct BalancesExtBuilder {
	balances: Vec<(AccountId, Balance)>,
}

impl Default for BalancesExtBuilder {
	fn default() -> Self {
		let balances = vec![
			// (account_id, balance)
			(1, 10),
			(2, 20),
			(3, 300),
			(4, 400),
			// controllers (still used in some tests. Soon to be deprecated).
			(10, 100),
			(20, 100),
			(30, 100),
			(40, 100),
			(50, 100),
			(60, 100),
			(70, 100),
			(80, 100),
			(90, 100),
			(100, 100),
			(200, 100),
			// stashes
			(11, 1000),
			(21, 2000),
			(31, 3000),
			(41, 4000),
			(51, 5000),
			(61, 6000),
			(71, 7000),
			(81, 8000),
			(91, 9000),
			(101, 10000),
			(201, 20000),
			// This allows us to have a total_payout different from 0.
			(999, 1_000_000_000_000),
		];
		Self { balances }
	}
}

pub struct ExtBuilder {
	staking_builder: StakingExtBuilder,
	epm_builder: EpmExtBuilder,
	balances_builder: BalancesExtBuilder,
	pools_builder: PoolsExtBuilder,
}

impl Default for ExtBuilder {
	fn default() -> Self {
		Self {
			staking_builder: StakingExtBuilder::default(),
			epm_builder: EpmExtBuilder::default(),
			balances_builder: BalancesExtBuilder::default(),
			pools_builder: PoolsExtBuilder::default(),
		}
	}
}

impl ExtBuilder {
	pub fn build(&self) -> sp_io::TestExternalities {
		sp_tracing::try_init_simple();
		let mut storage =
			frame_system::GenesisConfig::<Runtime>::default().build_storage().unwrap();

		let _ = pallet_balances::GenesisConfig::<Runtime> {
			balances: self.balances_builder.balances.clone(),
		}
		.assimilate_storage(&mut storage);

		let mut stakers = self.staking_builder.stakers.clone();
		self.staking_builder.status.clone().into_iter().for_each(|(stash, status)| {
			let (_, _, _, ref mut prev_status) = stakers
				.iter_mut()
				.find(|s| s.0 == stash)
				.expect("set_status staker should exist; qed");
			*prev_status = status;
		});
		// replaced any of the stakes if needed.
		self.staking_builder.stakes.clone().into_iter().for_each(|(stash, stake)| {
			let (_, _, ref mut prev_stake, _) = stakers
				.iter_mut()
				.find(|s| s.0 == stash)
				.expect("set_stake staker should exits; qed.");
			*prev_stake = stake;
		});

		let _ = pallet_staking::GenesisConfig::<Runtime> {
			stakers: stakers.clone(),
			validator_count: self.staking_builder.validator_count,
			minimum_validator_count: self.staking_builder.minimum_validator_count,
			slash_reward_fraction: Perbill::from_percent(10),
			min_nominator_bond: self.staking_builder.min_nominator_bond,
			min_validator_bond: self.staking_builder.min_validator_bond,
			..Default::default()
		}
		.assimilate_storage(&mut storage);

		let _ = pallet_session::GenesisConfig::<Runtime> {
			// set the keys for the first session.
			keys: stakers
				.into_iter()
				.map(|(id, ..)| (id, id, SessionKeys { other: (id as u64).into() }))
				.collect(),
		}
		.assimilate_storage(&mut storage);

		let mut ext = sp_io::TestExternalities::from(storage);

		// We consider all test to start after timestamp is initialized This must be ensured by
		// having `timestamp::on_initialize` called before `staking::on_initialize`.
		ext.execute_with(|| {
			System::set_block_number(1);
			Session::on_initialize(1);
			<Staking as Hooks<u32>>::on_initialize(1);
			Timestamp::set_timestamp(INIT_TIMESTAMP);
		});

		ext
	}

	pub fn staking(mut self, builder: StakingExtBuilder) -> Self {
		self.staking_builder = builder;
		self
	}

	pub fn epm(mut self, builder: EpmExtBuilder) -> Self {
		self.epm_builder = builder;
		self
	}

	pub fn pools(mut self, builder: PoolsExtBuilder) -> Self {
		self.pools_builder = builder;
		self
	}

	pub fn balances(mut self, builder: BalancesExtBuilder) -> Self {
		self.balances_builder = builder;
		self
	}

	pub fn build_offchainify(
		self,
	) -> (sp_io::TestExternalities, Arc<RwLock<PoolState>>, Arc<RwLock<OffchainState>>) {
		// add offchain and pool externality extensions.
		let mut ext = self.build();
		let (offchain, offchain_state) = TestOffchainExt::new();
		let (pool, pool_state) = TestTransactionPoolExt::new();

		ext.register_extension(OffchainDbExt::new(offchain.clone()));
		ext.register_extension(OffchainWorkerExt::new(offchain));
		ext.register_extension(TransactionPoolExt::new(pool));

		(ext, pool_state, offchain_state)
	}
}

pub(crate) fn execute_with(mut ext: sp_io::TestExternalities, test: impl FnOnce() -> ()) {
	ext.execute_with(test);

	#[cfg(feature = "try-runtime")]
	ext.execute_with(|| {
		let bn = System::block_number();

		assert_ok!(<ElectionProviderMultiPhase as Hooks<BlockNumber>>::try_state(bn));
		assert_ok!(<Staking as Hooks<BlockNumber>>::try_state(bn));
		assert_ok!(<Pools as Hooks<BlockNumber>>::try_state(bn));
		assert_ok!(<Session as Hooks<BlockNumber>>::try_state(bn));
	});
}

// Progress to given block, triggering session and era changes as we progress and ensuring that
// there is a solution queued when expected.
pub fn roll_to(n: BlockNumber, delay_solution: bool) {
	for b in (System::block_number()) + 1..=n {
		System::set_block_number(b);
		Session::on_initialize(b);
		Timestamp::set_timestamp(System::block_number() * BLOCK_TIME + INIT_TIMESTAMP);

		// TODO(gpestana): implement a realistic OCW worker instead of simulating it
		// https://github.com/paritytech/substrate/issues/13589
		// if there's no solution queued and the solution should not be delayed, try mining and
		// queue a solution.
		if ElectionProviderMultiPhase::current_phase().is_signed() && !delay_solution {
			let _ = try_queue_solution(ElectionCompute::Signed).map_err(|e| {
				log!(info, "failed to mine/queue solution: {:?}", e);
			});
		}
		ElectionProviderMultiPhase::on_initialize(b);

		Staking::on_initialize(b);
		if b != n {
			Staking::on_finalize(System::block_number());
		}
		Pools::on_initialize(b);

		log_current_time();
	}
}

// Progress to given block, triggering session and era changes as we progress and ensuring that
// there is a solution queued when expected.
pub fn roll_to_with_ocw(n: BlockNumber, pool: Arc<RwLock<PoolState>>, delay_solution: bool) {
	for b in (System::block_number()) + 1..=n {
		System::set_block_number(b);
		Session::on_initialize(b);
		Timestamp::set_timestamp(System::block_number() * BLOCK_TIME + INIT_TIMESTAMP);

		ElectionProviderMultiPhase::on_initialize(b);
		ElectionProviderMultiPhase::offchain_worker(b);

		if !delay_solution && pool.read().transactions.len() > 0 {
			// decode submit_unsigned callable that may be queued in the pool by ocw. skip all
			// other extrinsics in the pool.
			for encoded in &pool.read().transactions {
				let extrinsic = Extrinsic::decode(&mut &encoded[..]).unwrap();

				let _ = match extrinsic.call {
					RuntimeCall::ElectionProviderMultiPhase(
						call @ Call::submit_unsigned { .. },
					) => {
						// call submit_unsigned callable in OCW pool.
						crate::assert_ok!(call.dispatch_bypass_filter(RuntimeOrigin::none()));
					},
					_ => (),
				};
			}

			pool.try_write().unwrap().transactions.clear();
		}

		Staking::on_initialize(b);
		if b != n {
			Staking::on_finalize(System::block_number());
		}

		log_current_time();
	}
}
// helper to progress one block ahead.
pub fn roll_one(pool: Arc<RwLock<PoolState>>, delay_solution: bool) {
	let bn = System::block_number().saturating_add(1);
	roll_to_with_ocw(bn, pool, delay_solution);
}

/// Progresses from the current block number (whatever that may be) to the block where the session
/// `session_index` starts.
pub(crate) fn start_session(
	session_index: SessionIndex,
	pool: Arc<RwLock<PoolState>>,
	delay_solution: bool,
) {
	let end = if Offset::get().is_zero() {
		Period::get() * session_index
	} else {
		Offset::get() * session_index + Period::get() * session_index
	};

	assert!(end >= System::block_number());

	roll_to_with_ocw(end, pool, delay_solution);

	// session must have progressed properly.
	assert_eq!(
		Session::current_index(),
		session_index,
		"current session index = {}, expected = {}",
		Session::current_index(),
		session_index,
	);
}

/// Go one session forward.
pub(crate) fn advance_session(pool: Arc<RwLock<PoolState>>) {
	let current_index = Session::current_index();
	start_session(current_index + 1, pool, false);
}

pub(crate) fn advance_session_delayed_solution(pool: Arc<RwLock<PoolState>>) {
	let current_index = Session::current_index();
	start_session(current_index + 1, pool, true);
}

pub(crate) fn start_next_active_era(pool: Arc<RwLock<PoolState>>) -> Result<(), ()> {
	start_active_era(active_era() + 1, pool, false)
}

pub(crate) fn start_next_active_era_delayed_solution(
	pool: Arc<RwLock<PoolState>>,
) -> Result<(), ()> {
	start_active_era(active_era() + 1, pool, true)
}

pub(crate) fn advance_eras(n: usize, pool: Arc<RwLock<PoolState>>) {
	for _ in 0..n {
		assert_ok!(start_next_active_era(pool.clone()));
	}
}

/// Progress until the given era.
pub(crate) fn start_active_era(
	era_index: EraIndex,
	pool: Arc<RwLock<PoolState>>,
	delay_solution: bool,
) -> Result<(), ()> {
	let era_before = current_era();

	start_session((era_index * <SessionsPerEra as Get<u32>>::get()).into(), pool, delay_solution);

	log!(
		info,
		"start_active_era - era_before: {}, current era: {} -> progress to: {} -> after era: {}",
		era_before,
		active_era(),
		era_index,
		current_era(),
	);

	// if the solution was not delayed, era should have progressed.
	if !delay_solution && (active_era() != era_index || current_era() != active_era()) {
		Err(())
	} else {
		Ok(())
	}
}

pub(crate) fn active_era() -> EraIndex {
	Staking::active_era().unwrap().index
}

pub(crate) fn current_era() -> EraIndex {
	Staking::current_era().unwrap()
}

// Fast forward until EPM signed phase.
pub fn roll_to_epm_signed() {
	while !matches!(
		ElectionProviderMultiPhase::current_phase(),
		pallet_election_provider_multi_phase::Phase::Signed
	) {
		roll_to(System::block_number() + 1, false);
	}
}

// Fast forward until EPM unsigned phase.
pub fn roll_to_epm_unsigned() {
	while !matches!(
		ElectionProviderMultiPhase::current_phase(),
		pallet_election_provider_multi_phase::Phase::Unsigned(_)
	) {
		roll_to(System::block_number() + 1, false);
	}
}

// Fast forward until EPM off.
pub fn roll_to_epm_off() {
	while !matches!(
		ElectionProviderMultiPhase::current_phase(),
		pallet_election_provider_multi_phase::Phase::Off
	) {
		roll_to(System::block_number() + 1, false);
	}
}

// Queue a solution based on the current snapshot.
pub(crate) fn try_queue_solution(when: ElectionCompute) -> Result<(), String> {
	let raw_solution = ElectionProviderMultiPhase::mine_solution()
		.map_err(|e| format!("error mining solution: {:?}", e))?;

	ElectionProviderMultiPhase::feasibility_check(raw_solution.0, when)
		.map(|ready| {
			QueuedSolution::<Runtime>::put(ready);
		})
		.map_err(|e| format!("error in solution feasibility: {:?}", e))
}

pub(crate) fn on_offence_now(
	offenders: &[OffenceDetails<
		AccountId,
		pallet_session::historical::IdentificationTuple<Runtime>,
	>],
	slash_fraction: &[Perbill],
) {
	let now = Staking::active_era().unwrap().index;
	let _ = Staking::on_offence(
		offenders,
		slash_fraction,
		Staking::eras_start_session_index(now).unwrap(),
	);
}

// Add offence to validator, slash it.
pub(crate) fn add_slash(who: &AccountId) {
	on_offence_now(
		&[OffenceDetails {
			offender: (*who, Staking::eras_stakers(active_era(), who)),
			reporters: vec![],
		}],
		&[Perbill::from_percent(10)],
	);
}

// Slashes 1/2 of the active set. Returns the `AccountId`s of the slashed validators.
pub(crate) fn slash_half_the_active_set() -> Vec<AccountId> {
	let mut slashed = Session::validators();
	slashed.truncate(slashed.len() / 2);

	for v in slashed.iter() {
		add_slash(v);
	}

	slashed
}

// Slashes a percentage of the active nominators that haven't been slashed yet, with
// a minimum of 1 validator slash.
pub(crate) fn slash_percentage(percentage: Perbill) -> Vec<AccountId> {
	let validators = Session::validators();
	let mut remaining_slashes = (percentage * validators.len() as u32).max(1);
	let mut slashed = vec![];

	for v in validators.into_iter() {
		if remaining_slashes != 0 {
			add_slash(&v);
			slashed.push(v);
			remaining_slashes -= 1;
		}
	}
	slashed
}

pub(crate) fn set_minimum_election_score(
	minimal_stake: ExtendedBalance,
	sum_stake: ExtendedBalance,
	sum_stake_squared: ExtendedBalance,
) -> Result<(), ()> {
	let election_score = ElectionScore { minimal_stake, sum_stake, sum_stake_squared };
	ElectionProviderMultiPhase::set_minimum_untrusted_score(
		RuntimeOrigin::root(),
		Some(election_score),
	)
	.map(|_| ())
	.map_err(|_| ())
}

pub(crate) fn locked_amount_for(account_id: AccountId) -> Balance {
	let lock = pallet_balances::Locks::<Runtime>::get(account_id);
	lock[0].amount
}

pub(crate) fn staking_events() -> Vec<pallet_staking::Event<Runtime>> {
	System::events()
		.into_iter()
		.map(|r| r.event)
		.filter_map(|e| if let RuntimeEvent::Staking(inner) = e { Some(inner) } else { None })
		.collect::<Vec<_>>()
}

pub(crate) fn epm_events() -> Vec<pallet_election_provider_multi_phase::Event<Runtime>> {
	System::events()
		.into_iter()
		.map(|r| r.event)
		.filter_map(|e| {
			if let RuntimeEvent::ElectionProviderMultiPhase(inner) = e {
				Some(inner)
			} else {
				None
			}
		})
		.collect::<Vec<_>>()
}<|MERGE_RESOLUTION|>--- conflicted
+++ resolved
@@ -267,7 +267,6 @@
 	type Staking = Staking;
 	type VoterList = VoterBagsList;
 	type TargetList = TargetBagsList;
-	type WeightInfo = ();
 }
 
 pub struct BalanceToU256;
@@ -309,18 +308,13 @@
 /// Upper limit on the number of NPOS nominations.
 const MAX_QUOTA_NOMINATIONS: u32 = 16;
 
+/// Disabling factor set explicitly to byzantine threshold
+pub(crate) const SLASHING_DISABLING_FACTOR: usize = 3;
+
 parameter_types! {
 	pub static MaxUnlockingChunks: u32 = 32;
 }
 
-<<<<<<< HEAD
-=======
-/// Upper limit on the number of NPOS nominations.
-const MAX_QUOTA_NOMINATIONS: u32 = 16;
-/// Disabling factor set explicitly to byzantine threshold
-pub(crate) const SLASHING_DISABLING_FACTOR: usize = 3;
-
->>>>>>> 2a497d29
 impl pallet_staking::Config for Runtime {
 	type Currency = Balances;
 	type CurrencyBalance = Balance;
