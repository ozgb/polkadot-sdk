--- conflicted
+++ resolved
@@ -65,22 +65,7 @@
 
 #[derive_impl(frame_system::config_preludes::TestDefaultConfig as frame_system::DefaultConfig)]
 impl frame_system::Config for Test {
-<<<<<<< HEAD
-	type BaseCallFilter = frame_support::traits::Everything;
-	type BlockWeights = ();
-	type BlockLength = ();
-	type DbWeight = ();
-	type RuntimeOrigin = RuntimeOrigin;
-	type Nonce = u64;
-	type RuntimeCall = RuntimeCall;
 	type RuntimeTask = RuntimeTask;
-	type Hash = H256;
-	type Version = ();
-	type Hashing = sp_runtime::traits::BlakeTwo256;
-	type AccountId = DummyValidatorId;
-	type Lookup = IdentityLookup<Self::AccountId>;
-=======
->>>>>>> 9c1a2b38
 	type Block = Block;
 	type AccountData = pallet_balances::AccountData<u128>;
 }
