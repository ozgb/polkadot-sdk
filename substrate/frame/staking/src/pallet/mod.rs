--- conflicted
+++ resolved
@@ -30,13 +30,8 @@
 };
 use frame_system::{ensure_root, ensure_signed, pallet_prelude::*};
 use sp_runtime::{
-<<<<<<< HEAD
-	traits::{CheckedSub, One, SaturatedConversion, StaticLookup, Zero},
+	traits::{One, SaturatedConversion, StaticLookup, Zero},
 	ArithmeticError, Perbill, Percent, Saturating,
-=======
-	traits::{SaturatedConversion, StaticLookup, Zero},
-	ArithmeticError, Perbill, Percent,
->>>>>>> 31dc8bb1
 };
 
 use sp_staking::{
@@ -66,16 +61,11 @@
 pub mod pallet {
 	use super::*;
 
-<<<<<<< HEAD
 	use crate::{BenchmarkingConfig, PagedExposureMetadata, SnapshotStatus};
 	use frame_election_provider_support::{ElectionDataProvider, PageIndex};
 
-	/// The current storage version.
-	const STORAGE_VERSION: StorageVersion = StorageVersion::new(14);
-=======
 	/// The in-code storage version.
 	const STORAGE_VERSION: StorageVersion = StorageVersion::new(15);
->>>>>>> 31dc8bb1
 
 	#[pallet::pallet]
 	#[pallet::storage_version(STORAGE_VERSION)]
@@ -228,17 +218,10 @@
 		#[pallet::constant]
 		type MaxExposurePageSize: Get<u32>;
 
-<<<<<<< HEAD
 		/// The absolute maximum of next winner validators this pallet should return.
 		#[pallet::constant]
 		type MaxValidatorSet: Get<u32>;
 
-		/// The fraction of the validator set that is safe to be offending.
-		/// After the threshold is reached a new era will be forced.
-		type OffendingValidatorsThreshold: Get<Perbill>;
-
-=======
->>>>>>> 31dc8bb1
 		/// Something that provides a best-effort sorted list of voters aka electing nominators,
 		/// used for NPoS election.
 		///
@@ -886,21 +869,13 @@
 		SnapshotTargetsSizeExceeded {
 			size: u32,
 		},
-		/// A new force era mode was set.
-<<<<<<< HEAD
 		ForceEra {
 			mode: Forcing,
 		},
-
-		StakingTrace {
-			election_estimation: BlockNumberFor<T>,
-			now: BlockNumberFor<T>,
+		/// Report of a controller batch deprecation.
+		ControllerBatchDeprecated {
+			failures: u32,
 		},
-=======
-		ForceEra { mode: Forcing },
-		/// Report of a controller batch deprecation.
-		ControllerBatchDeprecated { failures: u32 },
->>>>>>> 31dc8bb1
 	}
 
 	#[pallet::error]
@@ -1003,11 +978,6 @@
 			} else {
 				let next_election = <Self as ElectionDataProvider>::next_election_prediction(now);
 
-				Self::deposit_event(Event::StakingTrace {
-					now,
-					election_estimation: next_election,
-				});
-
 				if now == (next_election.saturating_sub(pages)) {
 					// start calling elect.
 					crate::log!(
@@ -1505,12 +1475,8 @@
 			Ok(())
 		}
 
-<<<<<<< HEAD
-		/// Increments the ideal number of validators.
-=======
 		/// Increments the ideal number of validators up to maximum of
 		/// `ElectionProviderBase::MaxWinners`.
->>>>>>> 31dc8bb1
 		///
 		/// The dispatch origin must be Root.
 		///
@@ -1529,12 +1495,8 @@
 			Ok(())
 		}
 
-<<<<<<< HEAD
-		/// Scale up the ideal number of validators by a factor.
-=======
 		/// Scale up the ideal number of validators by a factor up to maximum of
 		/// `ElectionProviderBase::MaxWinners`.
->>>>>>> 31dc8bb1
 		///
 		/// The dispatch origin must be Root.
 		///
