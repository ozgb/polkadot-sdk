--- conflicted
+++ resolved
@@ -162,14 +162,6 @@
 		message: AvailabilityRecoveryMessage,
 		origin: &'static str,
 	) {
-<<<<<<< HEAD
-		// For every 5th block we immediately signal unavailability to trigger
-		// a retry.
-		if self.counter % 5 == 0 {
-			let AvailabilityRecoveryMessage::RecoverAvailableData(_, _, _, _, back_sender) =
-				message;
-			tracing::info!(target: LOG_TARGET, "Failing pov recovery.");
-=======
 		let AvailabilityRecoveryMessage::RecoverAvailableData(ref receipt, _, _, _) = message;
 		let candidate_hash = receipt.hash();
 
@@ -179,7 +171,6 @@
 			tracing::info!(target: LOG_TARGET, ?candidate_hash, "Failing pov recovery.");
 
 			let AvailabilityRecoveryMessage::RecoverAvailableData(_, _, _, back_sender) = message;
->>>>>>> 048a9c27
 			back_sender
 				.send(Err(RecoveryError::Unavailable))
 				.expect("Return channel should work here.");
