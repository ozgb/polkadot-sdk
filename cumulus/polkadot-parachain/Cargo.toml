--- conflicted
+++ resolved
@@ -89,11 +89,7 @@
 cumulus-client-service = { path = "../client/service" }
 cumulus-primitives-core = { path = "../primitives/core" }
 cumulus-primitives-parachain-inherent = { path = "../primitives/parachain-inherent" }
-<<<<<<< HEAD
-cumulus-primitives-reclaim = { path = "../primitives/pov-reclaim" }
-=======
 cumulus-primitives-pov-reclaim = { path = "../primitives/pov-reclaim" }
->>>>>>> bb5ecb10
 cumulus-relay-chain-interface = { path = "../client/relay-chain-interface" }
 color-print = "0.3.4"
 
