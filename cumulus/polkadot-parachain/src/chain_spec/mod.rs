// Copyright (C) Parity Technologies (UK) Ltd.
// This file is part of Cumulus.

// Cumulus is free software: you can redistribute it and/or modify
// it under the terms of the GNU General Public License as published by
// the Free Software Foundation, either version 3 of the License, or
// (at your option) any later version.

// Cumulus is distributed in the hope that it will be useful,
// but WITHOUT ANY WARRANTY; without even the implied warranty of
// MERCHANTABILITY or FITNESS FOR A PARTICULAR PURPOSE.  See the
// GNU General Public License for more details.

// You should have received a copy of the GNU General Public License
// along with Cumulus.  If not, see <http://www.gnu.org/licenses/>.

use parachains_common::{AccountId, Signature};
use sc_chain_spec::{ChainSpecExtension, ChainSpecGroup};
use serde::{Deserialize, Serialize};
use sp_core::{Pair, Public};
use sp_runtime::traits::{IdentifyAccount, Verify};

pub mod asset_hubs;
pub mod bridge_hubs;
pub mod collectives;
pub mod contracts;
pub mod coretime;
pub mod glutton;
pub mod penpal;
pub mod people;
pub mod rococo_parachain;
pub mod seedling;
pub mod shell;

/// The default XCM version to set in genesis config.
const SAFE_XCM_VERSION: u32 = xcm::prelude::XCM_VERSION;

/// Generic extensions for Parachain ChainSpecs.
#[derive(Debug, Clone, PartialEq, Serialize, Deserialize, ChainSpecGroup, ChainSpecExtension)]
<<<<<<< HEAD
// To allow loading chain spec extensions that are in both formats.
#[serde_alias::serde_alias(CamelCase, SnakeCase, PascalCase)]
=======
>>>>>>> 8949856d
pub struct Extensions {
	/// The relay chain of the Parachain.
	#[serde(alias = "relayChain", alias = "RelayChain")]
	pub relay_chain: String,
	/// The id of the Parachain.
	#[serde(alias = "paraId", alias = "ParaId")]
	pub para_id: u32,
}

impl Extensions {
	/// Try to get the extension from the given `ChainSpec`.
	pub fn try_get(chain_spec: &dyn sc_service::ChainSpec) -> Option<&Self> {
		sc_chain_spec::get_extension(chain_spec.extensions())
	}
}

/// Generic chain spec for all polkadot-parachain runtimes
pub type GenericChainSpec = sc_service::GenericChainSpec<(), Extensions>;

/// Helper function to generate a crypto pair from seed
pub fn get_from_seed<TPublic: Public>(seed: &str) -> <TPublic::Pair as Pair>::Public {
	TPublic::Pair::from_string(&format!("//{}", seed), None)
		.expect("static values are valid; qed")
		.public()
}

type AccountPublic = <Signature as Verify>::Signer;

/// Helper function to generate an account ID from seed
pub fn get_account_id_from_seed<TPublic: Public>(seed: &str) -> AccountId
where
	AccountPublic: From<<TPublic::Pair as Pair>::Public>,
{
	AccountPublic::from(get_from_seed::<TPublic>(seed)).into_account()
}

/// Generate collator keys from seed.
///
/// This function's return type must always match the session keys of the chain in tuple format.
pub fn get_collator_keys_from_seed<AuraId: Public>(seed: &str) -> <AuraId::Pair as Pair>::Public {
	get_from_seed::<AuraId>(seed)
}

#[cfg(test)]
mod tests {
	use super::*;

	#[test]
	fn can_decode_extension_camel_and_snake_case() {
		let camel_case = r#"{"relayChain":"relay","paraId":1}"#;
		let snake_case = r#"{"relay_chain":"relay","para_id":1}"#;
		let pascal_case = r#"{"RelayChain":"relay","ParaId":1}"#;

		let camel_case_extension: Extensions = serde_json::from_str(camel_case).unwrap();
		let snake_case_extension: Extensions = serde_json::from_str(snake_case).unwrap();
		let pascal_case_extension: Extensions = serde_json::from_str(pascal_case).unwrap();

		assert_eq!(camel_case_extension, snake_case_extension);
		assert_eq!(snake_case_extension, pascal_case_extension);
	}
}<|MERGE_RESOLUTION|>--- conflicted
+++ resolved
@@ -37,11 +37,6 @@
 
 /// Generic extensions for Parachain ChainSpecs.
 #[derive(Debug, Clone, PartialEq, Serialize, Deserialize, ChainSpecGroup, ChainSpecExtension)]
-<<<<<<< HEAD
-// To allow loading chain spec extensions that are in both formats.
-#[serde_alias::serde_alias(CamelCase, SnakeCase, PascalCase)]
-=======
->>>>>>> 8949856d
 pub struct Extensions {
 	/// The relay chain of the Parachain.
 	#[serde(alias = "relayChain", alias = "RelayChain")]
