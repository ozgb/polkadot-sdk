// Copyright (C) Parity Technologies (UK) Ltd.
// This file is part of Cumulus.

// Cumulus is free software: you can redistribute it and/or modify
// it under the terms of the GNU General Public License as published by
// the Free Software Foundation, either version 3 of the License, or
// (at your option) any later version.

// Cumulus is distributed in the hope that it will be useful,
// but WITHOUT ANY WARRANTY; without even the implied warranty of
// MERCHANTABILITY or FITNESS FOR A PARTICULAR PURPOSE.  See the
// GNU General Public License for more details.

// You should have received a copy of the GNU General Public License
// along with Cumulus.  If not, see <http://www.gnu.org/licenses/>.

use polkadot_core_primitives::{Block, Hash, Header};
use sp_runtime::traits::NumberFor;

use sc_network::{
	config::{
		NetworkConfiguration, NonReservedPeerMode, NotificationHandshake, PeerStore, ProtocolId,
		SetConfig,
	},
	peer_store::PeerStoreProvider,
	service::traits::NetworkService,
	NotificationMetrics,
};

use sc_network::{config::FullNetworkConfiguration, NetworkBackend, NotificationService};
use sc_network_common::{role::Roles, sync::message::BlockAnnouncesHandshake};
use sc_service::{error::Error, Configuration, NetworkStarter, SpawnTaskHandle};

use std::{iter, sync::Arc};

/// Build the network service, the network status sinks and an RPC sender.
pub(crate) fn build_collator_network<Network: NetworkBackend<Block, Hash>>(
	config: &Configuration,
	mut network_config: FullNetworkConfiguration<Block, Hash, Network>,
	spawn_handle: SpawnTaskHandle,
	genesis_hash: Hash,
	best_header: Header,
	metrics: NotificationMetrics,
) -> Result<
<<<<<<< HEAD
	(Arc<dyn NetworkService>, NetworkStarter, Box<dyn sp_consensus::SyncOracle + Send>),
=======
	(
		Arc<NetworkService<Block, Hash>>,
		NetworkStarter,
		Arc<dyn sp_consensus::SyncOracle + Send + Sync>,
	),
>>>>>>> b0741d4f
	Error,
> {
	let protocol_id = config.protocol_id();
	let (block_announce_config, _notification_service) = get_block_announce_proto_config::<Network>(
		protocol_id.clone(),
		&None,
		Roles::from(&config.role),
		best_header.number,
		best_header.hash(),
		genesis_hash,
		metrics,
		network_config.peer_store_handle(),
	);

	// Since this node has no syncing, we do not want light-clients to connect to it.
	// Here we set any potential light-client slots to 0.
	adjust_network_config_light_in_peers(&mut network_config.network_config);

	let peer_store = network_config.take_peer_store();
	spawn_handle.spawn("peer-store", Some("networking"), peer_store.run());

	let network_params = sc_network::config::Params::<Block, Hash, Network> {
		role: config.role.clone(),
		executor: {
			let spawn_handle = Clone::clone(&spawn_handle);
			Box::new(move |fut| {
				spawn_handle.spawn("libp2p-node", Some("networking"), fut);
			})
		},
		fork_id: None,
		network_config,
		genesis_hash,
		protocol_id,
		metrics_registry: config.prometheus_config.as_ref().map(|config| config.registry.clone()),
		block_announce_config,
		bitswap_config: None,
	};

	let network_worker = Network::new(network_params)?;
	let network_service = network_worker.network_service();

	let (network_start_tx, network_start_rx) = futures::channel::oneshot::channel();

	// The network worker is responsible for gathering all network messages and processing
	// them. This is quite a heavy task, and at the time of the writing of this comment it
	// frequently happens that this future takes several seconds or in some situations
	// even more than a minute until it has processed its entire queue. This is clearly an
	// issue, and ideally we would like to fix the network future to take as little time as
	// possible, but we also take the extra harm-prevention measure to execute the networking
	// future using `spawn_blocking`.
	spawn_handle.spawn_blocking("network-worker", Some("networking"), async move {
		if network_start_rx.await.is_err() {
			tracing::warn!(
				"The NetworkStart returned as part of `build_network` has been silently dropped"
			);
			// This `return` might seem unnecessary, but we don't want to make it look like
			// everything is working as normal even though the user is clearly misusing the API.
			return
		}

		network_worker.run().await;
	});

	let network_starter = NetworkStarter::new(network_start_tx);

	Ok((network_service, network_starter, Arc::new(SyncOracle {})))
}

fn adjust_network_config_light_in_peers(config: &mut NetworkConfiguration) {
	let light_client_in_peers = (config.default_peers_set.in_peers +
		config.default_peers_set.out_peers)
		.saturating_sub(config.default_peers_set_num_full);
	if light_client_in_peers > 0 {
		tracing::debug!(target: crate::LOG_TARGET, "Detected {light_client_in_peers} peer slots for light clients. Since this minimal node does support\
											 neither syncing nor light-client request/response, we are setting them to 0.");
	}
	config.default_peers_set.in_peers =
		config.default_peers_set.in_peers.saturating_sub(light_client_in_peers);
}

struct SyncOracle;

impl sp_consensus::SyncOracle for SyncOracle {
	fn is_major_syncing(&self) -> bool {
		false
	}

	fn is_offline(&self) -> bool {
		true
	}
}

fn get_block_announce_proto_config<Network: NetworkBackend<Block, Hash>>(
	protocol_id: ProtocolId,
	fork_id: &Option<String>,
	roles: Roles,
	best_number: NumberFor<Block>,
	best_hash: Hash,
	genesis_hash: Hash,
	metrics: NotificationMetrics,
	peer_store_handle: Arc<dyn PeerStoreProvider>,
) -> (Network::NotificationProtocolConfig, Box<dyn NotificationService>) {
	let block_announces_protocol = {
		let genesis_hash = genesis_hash.as_ref();
		if let Some(ref fork_id) = fork_id {
			format!("/{}/{}/block-announces/1", array_bytes::bytes2hex("", genesis_hash), fork_id)
		} else {
			format!("/{}/block-announces/1", array_bytes::bytes2hex("", genesis_hash))
		}
	};

	Network::notification_config(
		block_announces_protocol.into(),
		iter::once(format!("/{}/block-announces/1", protocol_id.as_ref()).into()).collect(),
		1024 * 1024,
		Some(NotificationHandshake::new(BlockAnnouncesHandshake::<Block>::build(
			roles,
			best_number,
			best_hash,
			genesis_hash,
		))),
		// NOTE: `set_config` will be ignored by `protocol.rs` as the block announcement
		// protocol is still hardcoded into the peerset.
		SetConfig {
			in_peers: 0,
			out_peers: 0,
			reserved_nodes: Vec::new(),
			non_reserved_mode: NonReservedPeerMode::Deny,
		},
		metrics,
		peer_store_handle,
	)
}<|MERGE_RESOLUTION|>--- conflicted
+++ resolved
@@ -42,15 +42,7 @@
 	best_header: Header,
 	metrics: NotificationMetrics,
 ) -> Result<
-<<<<<<< HEAD
-	(Arc<dyn NetworkService>, NetworkStarter, Box<dyn sp_consensus::SyncOracle + Send>),
-=======
-	(
-		Arc<NetworkService<Block, Hash>>,
-		NetworkStarter,
-		Arc<dyn sp_consensus::SyncOracle + Send + Sync>,
-	),
->>>>>>> b0741d4f
+	(Arc<dyn NetworkService>, NetworkStarter, Arc<dyn sp_consensus::SyncOracle + Send + Sync>),
 	Error,
 > {
 	let protocol_id = config.protocol_id();
