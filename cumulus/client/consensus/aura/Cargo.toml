--- conflicted
+++ resolved
@@ -10,39 +10,12 @@
 workspace = true
 
 [dependencies]
-<<<<<<< HEAD
-async-trait = "0.1.79"
-codec = { package = "parity-scale-codec", version = "3.6.12", features = ["derive"] }
-futures = "0.3.28"
-tracing = "0.1.37"
-schnellru = "0.2.1"
-tokio = { version = "1.36.0", features = ["sync"] }
-
-# Substrate
-sc-client-api = { path = "../../../../substrate/client/api" }
-sc-consensus = { path = "../../../../substrate/client/consensus/common" }
-sc-consensus-aura = { path = "../../../../substrate/client/consensus/aura" }
-sc-consensus-slots = { path = "../../../../substrate/client/consensus/slots" }
-sc-telemetry = { path = "../../../../substrate/client/telemetry" }
-sp-api = { path = "../../../../substrate/primitives/api" }
-sp-application-crypto = { path = "../../../../substrate/primitives/application-crypto" }
-sp-block-builder = { path = "../../../../substrate/primitives/block-builder" }
-sp-blockchain = { path = "../../../../substrate/primitives/blockchain" }
-sp-consensus = { path = "../../../../substrate/primitives/consensus/common" }
-sp-consensus-aura = { path = "../../../../substrate/primitives/consensus/aura" }
-sp-core = { path = "../../../../substrate/primitives/core" }
-sp-inherents = { path = "../../../../substrate/primitives/inherents" }
-sp-keystore = { path = "../../../../substrate/primitives/keystore" }
-sp-runtime = { path = "../../../../substrate/primitives/runtime" }
-sp-timestamp = { path = "../../../../substrate/primitives/timestamp" }
-sp-state-machine = { path = "../../../../substrate/primitives/state-machine" }
-prometheus-endpoint = { package = "substrate-prometheus-endpoint", path = "../../../../substrate/utils/prometheus" }
-=======
 async-trait = { workspace = true }
 codec = { features = ["derive"], workspace = true, default-features = true }
 futures = { workspace = true }
 tracing = { workspace = true, default-features = true }
 schnellru = { workspace = true }
+tokio = { workspace = true, features = ["macros"] }
 
 # Substrate
 sc-client-api = { workspace = true, default-features = true }
@@ -50,6 +23,7 @@
 sc-consensus-aura = { workspace = true, default-features = true }
 sc-consensus-babe = { workspace = true, default-features = true }
 sc-consensus-slots = { workspace = true, default-features = true }
+sc-utils = { workspace = true, default-features = true }
 sc-telemetry = { workspace = true, default-features = true }
 sp-api = { workspace = true, default-features = true }
 sp-application-crypto = { workspace = true, default-features = true }
@@ -64,7 +38,6 @@
 sp-timestamp = { workspace = true, default-features = true }
 sp-state-machine = { workspace = true, default-features = true }
 prometheus-endpoint = { workspace = true, default-features = true }
->>>>>>> 63e26444
 
 # Cumulus
 cumulus-client-consensus-common = { workspace = true, default-features = true }
@@ -76,15 +49,7 @@
 cumulus-client-collator = { workspace = true, default-features = true }
 
 # Polkadot
-<<<<<<< HEAD
-polkadot-primitives = { path = "../../../../polkadot/primitives" }
-polkadot-node-primitives = { path = "../../../../polkadot/node/primitives" }
-polkadot-node-subsystem = { path = "../../../../polkadot/node/subsystem" }
-polkadot-overseer = { path = "../../../../polkadot/node/overseer" }
-sc-utils = { version = "14.0.0", path = "../../../../substrate/client/utils" }
-=======
 polkadot-primitives = { workspace = true, default-features = true }
 polkadot-node-primitives = { workspace = true, default-features = true }
 polkadot-node-subsystem = { workspace = true, default-features = true }
-polkadot-overseer = { workspace = true, default-features = true }
->>>>>>> 63e26444
+polkadot-overseer = { workspace = true, default-features = true }