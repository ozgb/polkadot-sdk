--- conflicted
+++ resolved
@@ -394,15 +394,12 @@
 	type HrmpNewChannelOpenRequestHandler = ();
 	type HrmpChannelAcceptedHandler = ();
 	type HrmpChannelClosingHandler = ();
-<<<<<<< HEAD
 	type AssetConverter = (
 		TrustBackedSufficientAssetsConverter,
 		ForeignSufficientAssetsConverter,
 		PoolAssetsConverter,
 	);
-=======
 	type XcmRecorder = PolkadotXcm;
->>>>>>> d237adfb
 }
 
 /// Multiplier used for dedicated `TakeFirstAssetTrader` with `ForeignAssets` instance.
