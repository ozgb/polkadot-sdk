// Copyright (C) Parity Technologies (UK) Ltd.
// This file is part of Polkadot.

// Polkadot is free software: you can redistribute it and/or modify
// it under the terms of the GNU General Public License as published by
// the Free Software Foundation, either version 3 of the License, or
// (at your option) any later version.

// Polkadot is distributed in the hope that it will be useful,
// but WITHOUT ANY WARRANTY; without even the implied warranty of
// MERCHANTABILITY or FITNESS FOR A PARTICULAR PURPOSE.  See the
// GNU General Public License for more details.

// You should have received a copy of the GNU General Public License
// along with Polkadot.  If not, see <http://www.gnu.org/licenses/>.

//! A mock runtime for XCM benchmarking.

use crate::{generic, mock::*, *};
use codec::Decode;
use frame_support::{
	derive_impl, parameter_types,
	traits::{Contains, Everything, OriginTrait},
	weights::Weight,
};
use sp_core::H256;
use sp_runtime::traits::{BlakeTwo256, IdentityLookup, TrailingZeroInput};
use xcm_builder::{
	test_utils::{
		HoldingAssets, TestAssetExchanger, TestAssetLocker, TestAssetTrap, TestSubscriptionService,
		TestUniversalAliases,
	},
	AliasForeignAccountId32, AllowUnpaidExecutionFrom,
};
use xcm_executor::traits::ConvertOrigin;

type Block = frame_system::mocking::MockBlock<Test>;

frame_support::construct_runtime!(
	pub enum Test
	{
		System: frame_system::{Pallet, Call, Config<T>, Storage, Event<T>},
		Balances: pallet_balances::{Pallet, Call, Storage, Config<T>, Event<T>},
		XcmGenericBenchmarks: generic::{Pallet},
	}
);

parameter_types! {
	pub const BlockHashCount: u64 = 250;
	pub BlockWeights: frame_system::limits::BlockWeights =
		frame_system::limits::BlockWeights::simple_max(Weight::from_parts(1024, u64::MAX));
}

impl frame_system::Config for Test {
	type BaseCallFilter = Everything;
	type BlockWeights = ();
	type BlockLength = ();
	type DbWeight = ();
	type RuntimeOrigin = RuntimeOrigin;
	type Nonce = u64;
	type Hash = H256;
	type RuntimeCall = RuntimeCall;
	type Hashing = BlakeTwo256;
	type AccountId = u64;
	type Lookup = IdentityLookup<Self::AccountId>;
	type Block = Block;
	type RuntimeEvent = RuntimeEvent;
	type BlockHashCount = BlockHashCount;
	type Version = ();
	type PalletInfo = PalletInfo;
	type AccountData = pallet_balances::AccountData<u64>;
	type OnNewAccount = ();
	type OnKilledAccount = ();
	type SystemWeightInfo = ();
	type SS58Prefix = ();
	type OnSetCode = ();
	type MaxConsumers = frame_support::traits::ConstU32<16>;
}

/// The benchmarks in this pallet should never need an asset transactor to begin with.
pub struct NoAssetTransactor;
impl xcm_executor::traits::TransactAsset for NoAssetTransactor {
	fn deposit_asset(
		_: &Asset,
		_: &Location,
		_: Option<&XcmContext>,
	) -> Result<(), XcmError> {
		unreachable!();
	}

	fn withdraw_asset(
		_: &Asset,
		_: &Location,
		_: Option<&XcmContext>,
	) -> Result<HoldingAssets, XcmError> {
		unreachable!();
	}
}

parameter_types! {
	pub const MaxInstructions: u32 = 100;
	pub const MaxAssetsIntoHolding: u32 = 64;
}

pub struct OnlyParachains;
impl Contains<Location> for OnlyParachains {
	fn contains(location: &Location) -> bool {
		matches!(location.unpack(), (0, [Parachain(_)]))
	}
}

type Aliasers = AliasForeignAccountId32<OnlyParachains>;
pub struct XcmConfig;
impl xcm_executor::Config for XcmConfig {
	type RuntimeCall = RuntimeCall;
	type XcmSender = DevNull;
	type AssetTransactor = NoAssetTransactor;
	type OriginConverter = AlwaysSignedByDefault<RuntimeOrigin>;
	type IsReserve = AllAssetLocationsPass;
	type IsTeleporter = ();
	type UniversalLocation = UniversalLocation;
	type Barrier = AllowUnpaidExecutionFrom<Everything>;
	type Weigher = xcm_builder::FixedWeightBounds<UnitWeightCost, RuntimeCall, MaxInstructions>;
	type Trader = xcm_builder::FixedRateOfFungible<WeightPrice, ()>;
	type ResponseHandler = DevNull;
	type AssetTrap = TestAssetTrap;
	type AssetLocker = TestAssetLocker;
	type AssetExchanger = TestAssetExchanger;
	type AssetClaims = TestAssetTrap;
	type SubscriptionService = TestSubscriptionService;
	type PalletInstancesInfo = AllPalletsWithSystem;
	type MaxAssetsIntoHolding = MaxAssetsIntoHolding;
	type FeeManager = ();
	// No bridges yet...
	type MessageExporter = ();
	type UniversalAliases = TestUniversalAliases;
	type CallDispatcher = RuntimeCall;
	type SafeCallFilter = Everything;
	type Aliasers = Aliasers;
}

parameter_types! {
	pub const ExistentialDeposit: u64 = 7;
}

#[derive_impl(pallet_balances::config_preludes::TestDefaultConfig as pallet_balances::DefaultConfig)]
impl pallet_balances::Config for Test {
	type ReserveIdentifier = [u8; 8];
	type AccountStore = System;
}

impl crate::Config for Test {
	type XcmConfig = XcmConfig;
	type AccountIdConverter = AccountIdConverter;
<<<<<<< HEAD
	fn valid_destination() -> Result<Location, BenchmarkError> {
		let valid_destination: Location =
=======
	type DeliveryHelper = ();
	fn valid_destination() -> Result<Location, BenchmarkError> {
		let valid_destination: Location =
>>>>>>> master
			Junction::AccountId32 { network: None, id: [0u8; 32] }.into();

		Ok(valid_destination)
	}
	fn worst_case_holding(depositable_count: u32) -> Assets {
		crate::mock_worst_case_holding(
			depositable_count,
			<XcmConfig as xcm_executor::Config>::MaxAssetsIntoHolding::get(),
		)
	}
}

impl generic::Config for Test {
	type TransactAsset = Balances;
	type RuntimeCall = RuntimeCall;

	fn worst_case_response() -> (u64, Response) {
		let assets: Assets = (AssetId(Here.into()), 100).into();
		(0, Response::Assets(assets))
	}

	fn worst_case_asset_exchange() -> Result<(Assets, Assets), BenchmarkError> {
		Ok(Default::default())
	}

	fn universal_alias() -> Result<(Location, Junction), BenchmarkError> {
		Ok((Here.into(), GlobalConsensus(ByGenesis([0; 32]))))
	}

	fn transact_origin_and_runtime_call(
	) -> Result<(Location, <Self as generic::Config>::RuntimeCall), BenchmarkError> {
		Ok((Default::default(), frame_system::Call::remark_with_event { remark: vec![] }.into()))
	}

	fn subscribe_origin() -> Result<Location, BenchmarkError> {
		Ok(Default::default())
	}

	fn claimable_asset() -> Result<(Location, Location, Assets), BenchmarkError> {
		let assets: Assets = (AssetId(Here.into()), 100).into();
		let ticket = Location { parents: 0, interior: [GeneralIndex(0)].into() };
		Ok((Default::default(), ticket, assets))
	}

	fn unlockable_asset() -> Result<(Location, Location, Asset), BenchmarkError> {
		let assets: Asset = (AssetId(Here.into()), 100).into();
		Ok((Default::default(), account_id_junction::<Test>(1).into(), assets))
	}

	fn export_message_origin_and_destination(
	) -> Result<(Location, NetworkId, InteriorLocation), BenchmarkError> {
		// No MessageExporter in tests
		Err(BenchmarkError::Skip)
	}

	fn alias_origin() -> Result<(Location, Location), BenchmarkError> {
		let origin: Location = (Parachain(1), AccountId32 { network: None, id: [0; 32] }).into();
		let target: Location = AccountId32 { network: None, id: [0; 32] }.into();
		Ok((origin, target))
	}
}

#[cfg(feature = "runtime-benchmarks")]
pub fn new_test_ext() -> sp_io::TestExternalities {
	use sp_runtime::BuildStorage;
	let t = RuntimeGenesisConfig { ..Default::default() }.build_storage().unwrap();
	sp_tracing::try_init_simple();
	t.into()
}

pub struct AlwaysSignedByDefault<RuntimeOrigin>(core::marker::PhantomData<RuntimeOrigin>);
impl<RuntimeOrigin> ConvertOrigin<RuntimeOrigin> for AlwaysSignedByDefault<RuntimeOrigin>
where
	RuntimeOrigin: OriginTrait,
	<RuntimeOrigin as OriginTrait>::AccountId: Decode,
{
	fn convert_origin(
		_origin: impl Into<Location>,
		_kind: OriginKind,
	) -> Result<RuntimeOrigin, Location> {
		Ok(RuntimeOrigin::signed(
			<RuntimeOrigin as OriginTrait>::AccountId::decode(&mut TrailingZeroInput::zeroes())
				.expect("infinite length input; no invalid inputs for type; qed"),
		))
	}
}<|MERGE_RESOLUTION|>--- conflicted
+++ resolved
@@ -152,14 +152,9 @@
 impl crate::Config for Test {
 	type XcmConfig = XcmConfig;
 	type AccountIdConverter = AccountIdConverter;
-<<<<<<< HEAD
-	fn valid_destination() -> Result<Location, BenchmarkError> {
-		let valid_destination: Location =
-=======
 	type DeliveryHelper = ();
 	fn valid_destination() -> Result<Location, BenchmarkError> {
 		let valid_destination: Location =
->>>>>>> master
 			Junction::AccountId32 { network: None, id: [0u8; 32] }.into();
 
 		Ok(valid_destination)
