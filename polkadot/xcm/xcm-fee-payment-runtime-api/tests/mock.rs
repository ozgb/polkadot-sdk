--- conflicted
+++ resolved
@@ -58,12 +58,7 @@
 	}
 }
 
-<<<<<<< HEAD
-pub type TxExtension = (
-	// frame_system::CheckEra<TestRuntime>,
-	// frame_system::CheckNonce<TestRuntime>,
-	frame_system::CheckWeight<TestRuntime>,
-);
+pub type TxExtension = (frame_system::CheckWeight<TestRuntime>,);
 
 #[derive(Clone, Debug, Encode, codec::Decode, PartialEq, Eq, scale_info::TypeInfo)]
 pub struct AccountU64(u64);
@@ -96,31 +91,10 @@
 pub(crate) type Extrinsic =
 	sp_runtime::generic::UncheckedExtrinsic<u64, RuntimeCall, AccountU64, TxExtension>;
 type Block = sp_runtime::testing::Block<Extrinsic>;
-=======
-pub type SignedExtra = (frame_system::CheckWeight<TestRuntime>,);
-pub type TestXt = sp_runtime::testing::TestXt<RuntimeCall, SignedExtra>;
-type Block = sp_runtime::testing::Block<TestXt>;
->>>>>>> 96ab6869
 type Balance = u128;
 type AssetIdForAssetsPallet = u32;
 type AccountId = u64;
 
-<<<<<<< HEAD
-pub fn extension() -> TxExtension {
-	(frame_system::CheckWeight::new(),)
-}
-
-type Executive = frame_executive::Executive<
-	TestRuntime,
-	Block,
-	frame_system::ChainContext<TestRuntime>,
-	TestRuntime,
-	AllPalletsWithSystem,
-	(),
->;
-
-=======
->>>>>>> 96ab6869
 #[derive_impl(frame_system::config_preludes::TestDefaultConfig)]
 impl frame_system::Config for TestRuntime {
 	type Block = Block;
