--- conflicted
+++ resolved
@@ -18,22 +18,14 @@
 
 // Put any primitives used by staging APIs functions here
 
-<<<<<<< HEAD
-use parity_scale_codec::{Decode, Encode};
-use scale_info::TypeInfo;
-use serde::{Deserialize, Serialize};
-
-bitflags::bitflags! {
-	#[derive(Default, TypeInfo, Encode, Decode, Serialize, Deserialize)]
-	/// Bit indices in the `HostCoonfiguration.client_features` that correspond to different client features.
-	pub struct ClientFeatures: u64 {
-		/// Is availability chunk shuffling enabled.
-		const AVAILABILITY_CHUNK_SHUFFLING = 0b1;
-	}
-}
-=======
 use bitvec::vec::BitVec;
 
 /// Bit indices in the `HostConfiguration.node_features` that correspond to different node features.
+/// The maximum bit that can be currently set/unset via the `set_node_feature` extrinsic is 255.
 pub type NodeFeatures = BitVec<u8, bitvec::order::Lsb0>;
->>>>>>> ede4a362
+
+/// Module containing feature-specific bit indices into the `NodeFeatures` bitvec.
+pub mod node_features {
+	/// Index of the availability chunk shuffling feature bit.
+	pub const AVAILABILITY_CHUNK_SHUFFLING: u8 = 0;
+}