// Copyright (C) Parity Technologies (UK) Ltd.
// This file is part of Polkadot.

// Polkadot is free software: you can redistribute it and/or modify
// it under the terms of the GNU General Public License as published by
// the Free Software Foundation, either version 3 of the License, or
// (at your option) any later version.

// Polkadot is distributed in the hope that it will be useful,
// but WITHOUT ANY WARRANTY; without even the implied warranty of
// MERCHANTABILITY or FITNESS FOR A PARTICULAR PURPOSE.  See the
// GNU General Public License for more details.

// You should have received a copy of the GNU General Public License
// along with Polkadot.  If not, see <http://www.gnu.org/licenses/>.
//!
//! Mocked `network-bridge` subsystems that uses a `NetworkInterface` to access
//! the emulated network.
<<<<<<< HEAD
use futures::channel::mpsc::UnboundedSender;

use polkadot_node_subsystem_types::{
	messages::{ApprovalDistributionMessage, BitfieldDistributionMessage, NetworkBridgeEvent},
	OverseerSignal,
};

use futures::{FutureExt, StreamExt};

use sc_network::{request_responses::ProtocolConfig, RequestFailure};
=======
use futures::{channel::mpsc::UnboundedSender, FutureExt, StreamExt};
use polkadot_node_subsystem_types::{
	messages::{BitfieldDistributionMessage, NetworkBridgeEvent},
	OverseerSignal,
};

use sc_network::{request_responses::ProtocolConfig, PeerId, RequestFailure};
>>>>>>> 28d9f776

use polkadot_node_subsystem::{
	messages::NetworkBridgeTxMessage, overseer, SpawnedSubsystem, SubsystemError,
};

<<<<<<< HEAD
use polkadot_node_network_protocol::{
	request_response::{Recipient, Requests, ResponseSender},
	Versioned,
};
use polkadot_primitives::AuthorityDiscoveryId;

use crate::core::{
	configuration::TestAuthorities,
	network::{NetworkEmulatorHandle, NetworkInterfaceReceiver, NetworkMessage},
=======
use polkadot_node_network_protocol::Versioned;

use crate::core::network::{
	NetworkEmulatorHandle, NetworkInterfaceReceiver, NetworkMessage, RequestExt,
>>>>>>> 28d9f776
};

const LOG_TARGET: &str = "subsystem-bench::network-bridge";

/// A mock of the network bridge tx subsystem.
pub struct MockNetworkBridgeTx {
<<<<<<< HEAD
	/// A network emulator handle.
	network: NetworkEmulatorHandle,
	/// TestAuthortiees used for translating between peer id and authority id.
	test_authorithies: TestAuthorities,
=======
	/// A network emulator handle
	network: NetworkEmulatorHandle,
>>>>>>> 28d9f776
	/// A channel to the network interface,
	to_network_interface: UnboundedSender<NetworkMessage>,
}

/// A mock of the network bridge tx subsystem.
pub struct MockNetworkBridgeRx {
	/// A network interface receiver
	network_receiver: NetworkInterfaceReceiver,
	/// Chunk request sender
	chunk_request_sender: Option<ProtocolConfig>,
}

impl MockNetworkBridgeTx {
	pub fn new(
		network: NetworkEmulatorHandle,
		to_network_interface: UnboundedSender<NetworkMessage>,
<<<<<<< HEAD
		test_authorithies: TestAuthorities,
	) -> MockNetworkBridgeTx {
		Self { network, to_network_interface, test_authorithies }
=======
	) -> MockNetworkBridgeTx {
		Self { network, to_network_interface }
>>>>>>> 28d9f776
	}
}

impl MockNetworkBridgeRx {
	pub fn new(
		network_receiver: NetworkInterfaceReceiver,
		chunk_request_sender: Option<ProtocolConfig>,
	) -> MockNetworkBridgeRx {
		Self { network_receiver, chunk_request_sender }
	}
}

#[overseer::subsystem(NetworkBridgeTx, error=SubsystemError, prefix=self::overseer)]
impl<Context> MockNetworkBridgeTx {
	fn start(self, ctx: Context) -> SpawnedSubsystem {
		let future = self.run(ctx).map(|_| Ok(())).boxed();

		SpawnedSubsystem { name: "network-bridge-tx", future }
<<<<<<< HEAD
	}
}

#[overseer::subsystem(NetworkBridgeRx, error=SubsystemError, prefix=self::overseer)]
impl<Context> MockNetworkBridgeRx {
	fn start(self, ctx: Context) -> SpawnedSubsystem {
		let future = self.run(ctx).map(|_| Ok(())).boxed();

		SpawnedSubsystem { name: "network-bridge-rx", future }
	}
}

// Helper trait for `Requests`.
trait RequestExt {
	fn authority_id(&self) -> Option<&AuthorityDiscoveryId>;
	fn into_response_sender(self) -> ResponseSender;
}

impl RequestExt for Requests {
	fn authority_id(&self) -> Option<&AuthorityDiscoveryId> {
		match self {
			Requests::ChunkFetchingV1(request) => {
				if let Recipient::Authority(authority_id) = &request.peer {
					Some(authority_id)
				} else {
					None
				}
			},
			request => {
				unimplemented!("RequestAuthority not implemented for {:?}", request)
			},
		}
=======
>>>>>>> 28d9f776
	}

<<<<<<< HEAD
	fn into_response_sender(self) -> ResponseSender {
		match self {
			Requests::ChunkFetchingV1(outgoing_request) => outgoing_request.pending_response,
			Requests::AvailableDataFetchingV1(outgoing_request) =>
				outgoing_request.pending_response,
			_ => unimplemented!("unsupported request type"),
		}
=======
#[overseer::subsystem(NetworkBridgeRx, error=SubsystemError, prefix=self::overseer)]
impl<Context> MockNetworkBridgeRx {
	fn start(self, ctx: Context) -> SpawnedSubsystem {
		let future = self.run(ctx).map(|_| Ok(())).boxed();

		SpawnedSubsystem { name: "network-bridge-rx", future }
>>>>>>> 28d9f776
	}
}

#[overseer::contextbounds(NetworkBridgeTx, prefix = self::overseer)]
impl MockNetworkBridgeTx {
	async fn run<Context>(self, mut ctx: Context) {
		// Main subsystem loop.
		loop {
			let subsystem_message = ctx.recv().await.expect("Overseer never fails us");
			match subsystem_message {
<<<<<<< HEAD
				orchestra::FromOrchestra::Signal(signal) => match signal {
					OverseerSignal::Conclude => return,
					_ => {},
				},
=======
				orchestra::FromOrchestra::Signal(signal) =>
					if signal == OverseerSignal::Conclude {
						return
					},
>>>>>>> 28d9f776
				orchestra::FromOrchestra::Communication { msg } => match msg {
					NetworkBridgeTxMessage::SendRequests(requests, _if_disconnected) => {
						for request in requests {
							gum::debug!(target: LOG_TARGET, request = ?request, "Processing request");
							let peer_id =
								request.authority_id().expect("all nodes are authorities").clone();

							if !self.network.is_peer_connected(&peer_id) {
								// Attempting to send a request to a disconnected peer.
								request
									.into_response_sender()
									.send(Err(RequestFailure::NotConnected))
									.expect("send never fails");
								continue
							}

							let peer_message =
								NetworkMessage::RequestFromNode(peer_id.clone(), request);

							let _ = self.to_network_interface.unbounded_send(peer_message);
						}
					},
					NetworkBridgeTxMessage::ReportPeer(_) => {
						// ingore rep changes
<<<<<<< HEAD
=======
					},
					_ => {
						unimplemented!("Unexpected network bridge message")
>>>>>>> 28d9f776
					},
					NetworkBridgeTxMessage::SendValidationMessage(peers, message) => {
						for peer in peers {
							self.to_network_interface
								.unbounded_send(NetworkMessage::MessageFromNode(
									self.test_authorithies
										.peer_id_to_authority
										.get(&peer)
										.unwrap()
										.clone(),
									message.clone(),
								))
								.expect("Should not fail");
						}
					},
					NetworkBridgeTxMessage::DisconnectPeer(_, _) => todo!(),
					NetworkBridgeTxMessage::SendCollationMessage(_, _) => todo!(),
					NetworkBridgeTxMessage::SendValidationMessages(_) => todo!(),
					NetworkBridgeTxMessage::SendCollationMessages(_) => todo!(),
					NetworkBridgeTxMessage::ConnectToValidators {
						validator_ids: _,
						peer_set: _,
						failed: _,
					} => todo!(),
					NetworkBridgeTxMessage::ConnectToResolvedValidators {
						validator_addrs: _,
						peer_set: _,
					} => todo!(),
				},
			}
		}
	}
}

#[overseer::contextbounds(NetworkBridgeRx, prefix = self::overseer)]
impl MockNetworkBridgeRx {
	async fn run<Context>(mut self, mut ctx: Context) {
		// Main subsystem loop.
		let mut from_network_interface = self.network_receiver.0;
		loop {
			futures::select! {
				maybe_peer_message = from_network_interface.next() => {
					if let Some(message) = maybe_peer_message {
						match message {
<<<<<<< HEAD
							NetworkMessage::MessageFromPeer(peer_id, message) => match message {
=======
							NetworkMessage::MessageFromPeer(message) => match message {
>>>>>>> 28d9f776
								Versioned::V2(
									polkadot_node_network_protocol::v2::ValidationProtocol::BitfieldDistribution(
										bitfield,
									),
								) => {
									ctx.send_message(
<<<<<<< HEAD
										BitfieldDistributionMessage::NetworkBridgeUpdate(NetworkBridgeEvent::PeerMessage(peer_id, polkadot_node_network_protocol::Versioned::V2(bitfield)))
									).await;
								},
								Versioned::V3(
									polkadot_node_network_protocol::v3::ValidationProtocol::ApprovalDistribution(msg)
								) => {
									ctx.send_message(
										ApprovalDistributionMessage::NetworkBridgeUpdate(NetworkBridgeEvent::PeerMessage(peer_id, polkadot_node_network_protocol::Versioned::V3(msg)))
									).await;
								}
=======
										BitfieldDistributionMessage::NetworkBridgeUpdate(NetworkBridgeEvent::PeerMessage(PeerId::random(), polkadot_node_network_protocol::Versioned::V2(bitfield)))
									).await;
								},
>>>>>>> 28d9f776
								_ => {
									unimplemented!("We only talk v2 network protocol")
								},
							},
							NetworkMessage::RequestFromPeer(request) => {
								if let Some(protocol) = self.chunk_request_sender.as_mut() {
									if let Some(inbound_queue) = protocol.inbound_queue.as_ref() {
										inbound_queue
											.send(request)
											.await
											.expect("Forwarding requests to subsystem never fails");
									}
								}
							},
							_ => {
								panic!("NetworkMessage::RequestFromNode is not expected to be received from a peer")
							}
						}
					}
				},
				subsystem_message = ctx.recv().fuse() => {
					match subsystem_message.expect("Overseer never fails us") {
<<<<<<< HEAD
						orchestra::FromOrchestra::Signal(signal) => match signal {
							OverseerSignal::Conclude => return,
							_ => {},
						},
=======
						orchestra::FromOrchestra::Signal(signal) => if signal == OverseerSignal::Conclude { return },
>>>>>>> 28d9f776
						_ => {
							unimplemented!("Unexpected network bridge rx message")
						},
					}
				}
			}
		}
	}
}<|MERGE_RESOLUTION|>--- conflicted
+++ resolved
@@ -16,62 +16,33 @@
 //!
 //! Mocked `network-bridge` subsystems that uses a `NetworkInterface` to access
 //! the emulated network.
-<<<<<<< HEAD
-use futures::channel::mpsc::UnboundedSender;
-
+use futures::{channel::mpsc::UnboundedSender, FutureExt, StreamExt};
 use polkadot_node_subsystem_types::{
 	messages::{ApprovalDistributionMessage, BitfieldDistributionMessage, NetworkBridgeEvent},
 	OverseerSignal,
 };
 
-use futures::{FutureExt, StreamExt};
-
 use sc_network::{request_responses::ProtocolConfig, RequestFailure};
-=======
-use futures::{channel::mpsc::UnboundedSender, FutureExt, StreamExt};
-use polkadot_node_subsystem_types::{
-	messages::{BitfieldDistributionMessage, NetworkBridgeEvent},
-	OverseerSignal,
-};
-
-use sc_network::{request_responses::ProtocolConfig, PeerId, RequestFailure};
->>>>>>> 28d9f776
 
 use polkadot_node_subsystem::{
 	messages::NetworkBridgeTxMessage, overseer, SpawnedSubsystem, SubsystemError,
 };
 
-<<<<<<< HEAD
-use polkadot_node_network_protocol::{
-	request_response::{Recipient, Requests, ResponseSender},
-	Versioned,
-};
-use polkadot_primitives::AuthorityDiscoveryId;
+use polkadot_node_network_protocol::Versioned;
 
 use crate::core::{
 	configuration::TestAuthorities,
-	network::{NetworkEmulatorHandle, NetworkInterfaceReceiver, NetworkMessage},
-=======
-use polkadot_node_network_protocol::Versioned;
-
-use crate::core::network::{
-	NetworkEmulatorHandle, NetworkInterfaceReceiver, NetworkMessage, RequestExt,
->>>>>>> 28d9f776
+	network::{NetworkEmulatorHandle, NetworkInterfaceReceiver, NetworkMessage, RequestExt},
 };
 
 const LOG_TARGET: &str = "subsystem-bench::network-bridge";
 
 /// A mock of the network bridge tx subsystem.
 pub struct MockNetworkBridgeTx {
-<<<<<<< HEAD
 	/// A network emulator handle.
 	network: NetworkEmulatorHandle,
 	/// TestAuthortiees used for translating between peer id and authority id.
 	test_authorithies: TestAuthorities,
-=======
-	/// A network emulator handle
-	network: NetworkEmulatorHandle,
->>>>>>> 28d9f776
 	/// A channel to the network interface,
 	to_network_interface: UnboundedSender<NetworkMessage>,
 }
@@ -88,14 +59,9 @@
 	pub fn new(
 		network: NetworkEmulatorHandle,
 		to_network_interface: UnboundedSender<NetworkMessage>,
-<<<<<<< HEAD
 		test_authorithies: TestAuthorities,
 	) -> MockNetworkBridgeTx {
 		Self { network, to_network_interface, test_authorithies }
-=======
-	) -> MockNetworkBridgeTx {
-		Self { network, to_network_interface }
->>>>>>> 28d9f776
 	}
 }
 
@@ -114,7 +80,6 @@
 		let future = self.run(ctx).map(|_| Ok(())).boxed();
 
 		SpawnedSubsystem { name: "network-bridge-tx", future }
-<<<<<<< HEAD
 	}
 }
 
@@ -124,49 +89,6 @@
 		let future = self.run(ctx).map(|_| Ok(())).boxed();
 
 		SpawnedSubsystem { name: "network-bridge-rx", future }
-	}
-}
-
-// Helper trait for `Requests`.
-trait RequestExt {
-	fn authority_id(&self) -> Option<&AuthorityDiscoveryId>;
-	fn into_response_sender(self) -> ResponseSender;
-}
-
-impl RequestExt for Requests {
-	fn authority_id(&self) -> Option<&AuthorityDiscoveryId> {
-		match self {
-			Requests::ChunkFetchingV1(request) => {
-				if let Recipient::Authority(authority_id) = &request.peer {
-					Some(authority_id)
-				} else {
-					None
-				}
-			},
-			request => {
-				unimplemented!("RequestAuthority not implemented for {:?}", request)
-			},
-		}
-=======
->>>>>>> 28d9f776
-	}
-
-<<<<<<< HEAD
-	fn into_response_sender(self) -> ResponseSender {
-		match self {
-			Requests::ChunkFetchingV1(outgoing_request) => outgoing_request.pending_response,
-			Requests::AvailableDataFetchingV1(outgoing_request) =>
-				outgoing_request.pending_response,
-			_ => unimplemented!("unsupported request type"),
-		}
-=======
-#[overseer::subsystem(NetworkBridgeRx, error=SubsystemError, prefix=self::overseer)]
-impl<Context> MockNetworkBridgeRx {
-	fn start(self, ctx: Context) -> SpawnedSubsystem {
-		let future = self.run(ctx).map(|_| Ok(())).boxed();
-
-		SpawnedSubsystem { name: "network-bridge-rx", future }
->>>>>>> 28d9f776
 	}
 }
 
@@ -177,17 +99,10 @@
 		loop {
 			let subsystem_message = ctx.recv().await.expect("Overseer never fails us");
 			match subsystem_message {
-<<<<<<< HEAD
-				orchestra::FromOrchestra::Signal(signal) => match signal {
-					OverseerSignal::Conclude => return,
-					_ => {},
-				},
-=======
 				orchestra::FromOrchestra::Signal(signal) =>
 					if signal == OverseerSignal::Conclude {
 						return
 					},
->>>>>>> 28d9f776
 				orchestra::FromOrchestra::Communication { msg } => match msg {
 					NetworkBridgeTxMessage::SendRequests(requests, _if_disconnected) => {
 						for request in requests {
@@ -212,12 +127,6 @@
 					},
 					NetworkBridgeTxMessage::ReportPeer(_) => {
 						// ingore rep changes
-<<<<<<< HEAD
-=======
-					},
-					_ => {
-						unimplemented!("Unexpected network bridge message")
->>>>>>> 28d9f776
 					},
 					NetworkBridgeTxMessage::SendValidationMessage(peers, message) => {
 						for peer in peers {
@@ -262,18 +171,13 @@
 				maybe_peer_message = from_network_interface.next() => {
 					if let Some(message) = maybe_peer_message {
 						match message {
-<<<<<<< HEAD
 							NetworkMessage::MessageFromPeer(peer_id, message) => match message {
-=======
-							NetworkMessage::MessageFromPeer(message) => match message {
->>>>>>> 28d9f776
 								Versioned::V2(
 									polkadot_node_network_protocol::v2::ValidationProtocol::BitfieldDistribution(
 										bitfield,
 									),
 								) => {
 									ctx.send_message(
-<<<<<<< HEAD
 										BitfieldDistributionMessage::NetworkBridgeUpdate(NetworkBridgeEvent::PeerMessage(peer_id, polkadot_node_network_protocol::Versioned::V2(bitfield)))
 									).await;
 								},
@@ -284,11 +188,6 @@
 										ApprovalDistributionMessage::NetworkBridgeUpdate(NetworkBridgeEvent::PeerMessage(peer_id, polkadot_node_network_protocol::Versioned::V3(msg)))
 									).await;
 								}
-=======
-										BitfieldDistributionMessage::NetworkBridgeUpdate(NetworkBridgeEvent::PeerMessage(PeerId::random(), polkadot_node_network_protocol::Versioned::V2(bitfield)))
-									).await;
-								},
->>>>>>> 28d9f776
 								_ => {
 									unimplemented!("We only talk v2 network protocol")
 								},
@@ -311,14 +210,7 @@
 				},
 				subsystem_message = ctx.recv().fuse() => {
 					match subsystem_message.expect("Overseer never fails us") {
-<<<<<<< HEAD
-						orchestra::FromOrchestra::Signal(signal) => match signal {
-							OverseerSignal::Conclude => return,
-							_ => {},
-						},
-=======
 						orchestra::FromOrchestra::Signal(signal) => if signal == OverseerSignal::Conclude { return },
->>>>>>> 28d9f776
 						_ => {
 							unimplemented!("Unexpected network bridge rx message")
 						},
